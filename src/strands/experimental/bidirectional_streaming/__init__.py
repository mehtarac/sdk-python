--- conflicted
+++ resolved
@@ -1,9 +1,4 @@
-<<<<<<< HEAD
-"""Bidirectional streaming package.
-"""
-=======
 """Bidirectional streaming package."""
->>>>>>> 9b20e12f
 
 # Main components - Primary user interface
 from .agent.agent import BidirectionalAgent
@@ -13,10 +8,7 @@
 
 # Model providers - What users need to create models
 from .models.novasonic import NovaSonicBidirectionalModel
-<<<<<<< HEAD
 from .models.openai import OpenAIRealtimeBidirectionalModel
-=======
->>>>>>> 9b20e12f
 
 # Event types - For type hints and event handling
 from .types.bidirectional_streaming import (
@@ -26,16 +18,12 @@
     InterruptionDetectedEvent,
     TextOutputEvent,
     UsageMetricsEvent,
-<<<<<<< HEAD
     VoiceActivityEvent,
-=======
->>>>>>> 9b20e12f
 )
 
 __all__ = [
     # Main interface
     "BidirectionalAgent",
-<<<<<<< HEAD
     
     # Model providers
     "NovaSonicBidirectionalModel",
@@ -50,17 +38,6 @@
     "VoiceActivityEvent",
     "UsageMetricsEvent",
     
-=======
-    # Model providers
-    "NovaSonicBidirectionalModel",
-    # Event types
-    "AudioInputEvent",
-    "AudioOutputEvent",
-    "TextOutputEvent",
-    "InterruptionDetectedEvent",
-    "BidirectionalStreamEvent",
-    "UsageMetricsEvent",
->>>>>>> 9b20e12f
     # Model interface
     "BidirectionalModel",
     "BidirectionalModelSession",
