--- conflicted
+++ resolved
@@ -206,22 +206,13 @@
         usageMetrics: Token usage and performance metrics.
     """
 
-<<<<<<< HEAD
     audioOutput: Optional[AudioOutputEvent]
     audioInput: Optional[AudioInputEvent]
+    imageInput: Optional[ImageInputEvent]
     textOutput: Optional[TextOutputEvent]
+    transcript: Optional[TranscriptEvent]
     interruptionDetected: Optional[InterruptionDetectedEvent]
     BidirectionalConnectionStart: Optional[BidirectionalConnectionStartEvent]
     BidirectionalConnectionEnd: Optional[BidirectionalConnectionEndEvent]
     voiceActivity: Optional[VoiceActivityEvent]
-    usageMetrics: Optional[UsageMetricsEvent]
-=======
-    audioOutput: AudioOutputEvent
-    audioInput: AudioInputEvent
-    imageInput: ImageInputEvent
-    textOutput: TextOutputEvent
-    transcript: TranscriptEvent
-    interruptionDetected: InterruptionDetectedEvent
-    BidirectionalConnectionStart: BidirectionalConnectionStartEvent
-    BidirectionalConnectionEnd: BidirectionalConnectionEndEvent
->>>>>>> 785426d4
+    usageMetrics: Optional[UsageMetricsEvent]