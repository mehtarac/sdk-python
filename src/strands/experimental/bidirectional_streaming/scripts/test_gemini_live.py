"""Test suite for Gemini Live bidirectional streaming with camera support.

Tests the Gemini Live API with real-time audio and video interaction including:
- Audio input/output streaming
- Camera frame capture and transmission
- Interruption handling
- Concurrent tool execution
- Transcript events

Requirements:
- pip install opencv-python pillow pyaudio google-genai
- Camera access permissions
- GOOGLE_AI_API_KEY environment variable
"""

import asyncio
import base64
import io
import logging
import os
import sys
from pathlib import Path

# Add the src directory to Python path
sys.path.insert(0, str(Path(__file__).parent.parent.parent.parent.parent))
import time

try:
    import cv2
    import PIL.Image

    CAMERA_AVAILABLE = True
except ImportError as e:
    print(f"Camera dependencies not available: {e}")
    print("Install with: pip install opencv-python pillow")
    CAMERA_AVAILABLE = False

import pyaudio
from strands_tools import calculator

from strands.experimental.bidirectional_streaming.agent.agent import BidiAgent
from strands.experimental.bidirectional_streaming.models.gemini_live import BidiGeminiLiveModel

<<<<<<< HEAD
# Configure logging - debug only for Gemini Live, info for everything else
logging.basicConfig(level=logging.INFO, format="%(asctime)s - %(name)s - %(levelname)s - %(message)s")
gemini_logger = logging.getLogger("strands.experimental.bidirectional_streaming.models.gemini_live")
gemini_logger.setLevel(logging.DEBUG)
=======
# Configure logging
logging.basicConfig(level=logging.INFO, format='%(asctime)s - %(name)s - %(levelname)s - %(message)s')
>>>>>>> c47a3550
logger = logging.getLogger(__name__)


async def play(context):
    """Play audio output with responsive interruption support."""
    audio = pyaudio.PyAudio()
    speaker = audio.open(
        channels=1,
        format=pyaudio.paInt16,
        output=True,
        rate=24000,
        frames_per_buffer=1024,
    )

    try:
        while context["active"]:
            try:
                # Check for interruption first
                if context.get("interrupted", False):
                    # Clear entire audio queue immediately
                    while not context["audio_out"].empty():
                        try:
                            context["audio_out"].get_nowait()
                        except asyncio.QueueEmpty:
                            break

                    context["interrupted"] = False
                    await asyncio.sleep(0.05)
                    continue

                # Get next audio data
                audio_data = await asyncio.wait_for(context["audio_out"].get(), timeout=0.1)

                if audio_data and context["active"]:
                    chunk_size = 1024
                    for i in range(0, len(audio_data), chunk_size):
                        # Check for interruption before each chunk
                        if context.get("interrupted", False) or not context["active"]:
                            break

                        end = min(i + chunk_size, len(audio_data))
                        chunk = audio_data[i:end]
                        speaker.write(chunk)
                        await asyncio.sleep(0.001)

            except asyncio.TimeoutError:
                continue  # No audio available
            except asyncio.QueueEmpty:
                await asyncio.sleep(0.01)
            except asyncio.CancelledError:
                break

    except asyncio.CancelledError:
        pass
    finally:
        speaker.close()
        audio.terminate()


async def record(context):
    """Record audio input from microphone."""
    audio = pyaudio.PyAudio()

    # List all available audio devices
    print("Available audio devices:")
    for i in range(audio.get_device_count()):
        device_info = audio.get_device_info_by_index(i)
        if device_info["maxInputChannels"] > 0:  # Only show input devices
            print(f"  Device {i}: {device_info['name']} (inputs: {device_info['maxInputChannels']})")

    # Get default input device info
    default_device = audio.get_default_input_device_info()
    print(f"\nUsing default input device: {default_device['name']} (Device {default_device['index']})")

    microphone = audio.open(
        channels=1,
        format=pyaudio.paInt16,
        frames_per_buffer=1024,
        input=True,
        rate=16000,
    )

    try:
        while context["active"]:
            try:
                audio_bytes = microphone.read(1024, exception_on_overflow=False)
                context["audio_in"].put_nowait(audio_bytes)
                await asyncio.sleep(0.01)
            except asyncio.CancelledError:
                break
    except asyncio.CancelledError:
        pass
    finally:
        microphone.close()
        audio.terminate()


async def receive(agent, context):
    """Receive and process events from agent."""
    try:
        async for event in agent.receive():
            event_type = event.get("type", "unknown")
<<<<<<< HEAD
            event_keys = list(event.keys())
            logger.debug("event_type=<%s>, keys=<%s> | received event", event_type, event_keys)

            # Handle audio stream events (bidirectional_audio_stream)
            if event_type == "bidirectional_audio_stream":
=======
            
            # Handle audio stream events (bidi_audio_stream)
            if event_type == "bidi_audio_stream":
>>>>>>> c47a3550
                if not context.get("interrupted", False):
                    # Decode base64 audio string to bytes for playback
                    audio_b64 = event["audio"]
                    audio_data = base64.b64decode(audio_b64)
                    context["audio_out"].put_nowait(audio_data)
<<<<<<< HEAD
                    logger.info("bytes=<%d> | audio queued for playback", len(audio_data))
=======
>>>>>>> c47a3550

            # Handle interruption events (bidi_interruption)
            elif event_type == "bidi_interruption":
                context["interrupted"] = True
                print("⚠️  Interruption detected")

            # Handle transcript events (bidi_transcript_stream)
            elif event_type == "bidi_transcript_stream":
                transcript_text = event.get("text", "")
<<<<<<< HEAD
                transcript_source = event.get("source", "unknown")

=======
                transcript_role = event.get("role", "unknown")
                is_final = event.get("is_final", False)
                
>>>>>>> c47a3550
                # Print transcripts with special formatting
                if transcript_role == "user":
                    print(f"🎤 User: {transcript_text}")
                elif transcript_role == "assistant":
                    print(f"🔊 Assistant: {transcript_text}")
<<<<<<< HEAD

            # Handle turn complete events (bidirectional_turn_complete)
            elif event_type == "bidirectional_turn_complete":
                logger.debug("Turn complete - model ready for next input")
                # Reset interrupted state since the turn is complete
                context["interrupted"] = False

            # Handle session start events (bidirectional_session_start)
            elif event_type == "bidirectional_session_start":
                logger.info("model=<%s> | session started", event.get("model", "unknown"))

            # Handle session end events (bidirectional_session_end)
            elif event_type == "bidirectional_session_end":
                logger.info("reason=<%s> | session ended", event.get("reason", "unknown"))

            # Handle error events (bidirectional_error)
            elif event_type == "bidirectional_error":
                logger.error("error_message=<%s> | error", event.get("error_message", "unknown"))

            # Handle turn start events (bidirectional_turn_start)
            elif event_type == "bidirectional_turn_start":
                logger.debug("response_id=<%s> | turn started", event.get("response_id", "unknown"))
=======
            
            # Handle response complete events (bidi_response_complete)
            elif event_type == "bidi_response_complete":
                # Reset interrupted state since the response is complete
                context["interrupted"] = False
            
            # Handle tool use events (tool_use_stream)
            elif event_type == "tool_use_stream":
                tool_use = event.get("current_tool_use", {})
                tool_name = tool_use.get("name", "unknown")
                tool_input = tool_use.get("input", {})
                print(f"🔧 Tool called: {tool_name} with input: {tool_input}")
            
            # Handle tool result events (tool_result)
            elif event_type == "tool_result":
                tool_result = event.get("tool_result", {})
                tool_name = tool_result.get("name", "unknown")
                result_content = tool_result.get("content", [])
                # Extract text from content blocks
                result_text = ""
                for block in result_content:
                    if isinstance(block, dict) and block.get("type") == "text":
                        result_text = block.get("text", "")
                        break
                print(f"✅ Tool result from {tool_name}: {result_text}")
>>>>>>> c47a3550

    except asyncio.CancelledError:
        pass


def _get_frame(cap):
    """Capture and process a frame from camera."""
    if not CAMERA_AVAILABLE:
        return None

    # Read the frame
    ret, frame = cap.read()
    # Check if the frame was read successfully
    if not ret:
        return None
    # Convert BGR to RGB color space
    # OpenCV captures in BGR but PIL expects RGB format
    # This prevents the blue tint in the video feed
    frame_rgb = cv2.cvtColor(frame, cv2.COLOR_BGR2RGB)
    img = PIL.Image.fromarray(frame_rgb)
    img.thumbnail([1024, 1024])

    image_io = io.BytesIO()
    img.save(image_io, format="jpeg")
    image_io.seek(0)

    mime_type = "image/jpeg"
    image_bytes = image_io.read()
    return {"mime_type": mime_type, "data": base64.b64encode(image_bytes).decode()}


async def get_frames(context):
    """Capture frames from camera and send to agent."""
    if not CAMERA_AVAILABLE:
        print("Camera not available - skipping video capture")
        return

    # This takes about a second, and will block the whole program
    # causing the audio pipeline to overflow if you don't to_thread it.
    cap = await asyncio.to_thread(cv2.VideoCapture, 0)  # 0 represents the default camera

    print("Camera initialized. Starting video capture...")

    try:
        while context["active"] and time.time() - context["start_time"] < context["duration"]:
            frame = await asyncio.to_thread(_get_frame, cap)
            if frame is None:
                break

            # Send frame to agent as image input
            try:
                from strands.experimental.bidirectional_streaming.types.events import BidiImageInputEvent

                image_event = BidiImageInputEvent(
                    image=frame["data"],  # Already base64 encoded
                    mime_type=frame["mime_type"],
                )
                await context["agent"].send(image_event)
                print("📸 Frame sent to model")
            except Exception as e:
                logger.error("error=<%s> | error sending frame", e)

            # Wait 1 second between frames (1 FPS)
            await asyncio.sleep(1.0)

    except asyncio.CancelledError:
        pass
    finally:
        # Release the VideoCapture object
        cap.release()


async def send(agent, context):
    """Send audio input to agent."""
    try:
        while time.time() - context["start_time"] < context["duration"]:
            try:
                audio_bytes = context["audio_in"].get_nowait()
                # Create audio event using TypedEvent
                from strands.experimental.bidirectional_streaming.types.events import BidiAudioInputEvent

                audio_b64 = base64.b64encode(audio_bytes).decode("utf-8")
                audio_event = BidiAudioInputEvent(audio=audio_b64, format="pcm", sample_rate=16000, channels=1)
                await agent.send(audio_event)
            except asyncio.QueueEmpty:
                await asyncio.sleep(0.01)
            except asyncio.CancelledError:
                break

        context["active"] = False
    except asyncio.CancelledError:
        pass


async def main(duration=180):
    """Main function for Gemini Live bidirectional streaming test with camera support."""
    print("Starting Gemini Live bidirectional streaming test with camera...")
    print("Audio optimizations: 1024-byte buffers, balanced smooth playback + responsive interruption")
    print("Video: Camera frames sent at 1 FPS to model")

    # Get API key from environment variable
    api_key = os.getenv("GOOGLE_AI_API_KEY")

    if not api_key:
        print("ERROR: GOOGLE_AI_API_KEY environment variable not set")
        print("Please set it with: export GOOGLE_AI_API_KEY=your_api_key")
        return

    # Initialize Gemini Live model with proper configuration
    logger.info("Initializing Gemini Live model with API key")

    model = BidiGeminiLiveModel(
        model_id="gemini-2.5-flash-native-audio-preview-09-2025",
        api_key=api_key,
        live_config={
            "response_modalities": ["AUDIO"],
            "output_audio_transcription": {},  # Enable output transcription
            "input_audio_transcription": {},  # Enable input transcription
        },
    )
    logger.info("Gemini Live model initialized successfully")
    print("Using Gemini Live model")
<<<<<<< HEAD

    agent = BidirectionalAgent(model=model, tools=[calculator], system_prompt="You are a helpful assistant.")
=======
    
    agent = BidiAgent(
        model=model, 
        tools=[calculator], 
        system_prompt="You are a helpful assistant."
    )
>>>>>>> c47a3550

    await agent.start()

    # Create shared context for all tasks
    context = {
        "active": True,
        "audio_in": asyncio.Queue(),
        "audio_out": asyncio.Queue(),
        "connection": agent._agent_loop,
        "duration": duration,
        "start_time": time.time(),
        "interrupted": False,
        "agent": agent,  # Add agent reference for camera task
    }

    print("Speak into microphone and show things to camera. Press Ctrl+C to exit.")

    try:
        # Run all tasks concurrently including camera
        await asyncio.gather(
            play(context),
            record(context),
            receive(agent, context),
            send(agent, context),
            get_frames(context),  # Add camera task
            return_exceptions=True,
        )
    except KeyboardInterrupt:
        print("\nInterrupted by user")
    except asyncio.CancelledError:
        print("\nTest cancelled")
    finally:
        print("Cleaning up...")
        context["active"] = False
        await agent.stop()


if __name__ == "__main__":
    asyncio.run(main())<|MERGE_RESOLUTION|>--- conflicted
+++ resolved
@@ -41,15 +41,8 @@
 from strands.experimental.bidirectional_streaming.agent.agent import BidiAgent
 from strands.experimental.bidirectional_streaming.models.gemini_live import BidiGeminiLiveModel
 
-<<<<<<< HEAD
-# Configure logging - debug only for Gemini Live, info for everything else
-logging.basicConfig(level=logging.INFO, format="%(asctime)s - %(name)s - %(levelname)s - %(message)s")
-gemini_logger = logging.getLogger("strands.experimental.bidirectional_streaming.models.gemini_live")
-gemini_logger.setLevel(logging.DEBUG)
-=======
 # Configure logging
 logging.basicConfig(level=logging.INFO, format='%(asctime)s - %(name)s - %(levelname)s - %(message)s')
->>>>>>> c47a3550
 logger = logging.getLogger(__name__)
 
 
@@ -152,26 +145,14 @@
     try:
         async for event in agent.receive():
             event_type = event.get("type", "unknown")
-<<<<<<< HEAD
-            event_keys = list(event.keys())
-            logger.debug("event_type=<%s>, keys=<%s> | received event", event_type, event_keys)
-
-            # Handle audio stream events (bidirectional_audio_stream)
-            if event_type == "bidirectional_audio_stream":
-=======
             
             # Handle audio stream events (bidi_audio_stream)
             if event_type == "bidi_audio_stream":
->>>>>>> c47a3550
                 if not context.get("interrupted", False):
                     # Decode base64 audio string to bytes for playback
                     audio_b64 = event["audio"]
                     audio_data = base64.b64decode(audio_b64)
                     context["audio_out"].put_nowait(audio_data)
-<<<<<<< HEAD
-                    logger.info("bytes=<%d> | audio queued for playback", len(audio_data))
-=======
->>>>>>> c47a3550
 
             # Handle interruption events (bidi_interruption)
             elif event_type == "bidi_interruption":
@@ -181,43 +162,14 @@
             # Handle transcript events (bidi_transcript_stream)
             elif event_type == "bidi_transcript_stream":
                 transcript_text = event.get("text", "")
-<<<<<<< HEAD
-                transcript_source = event.get("source", "unknown")
-
-=======
                 transcript_role = event.get("role", "unknown")
                 is_final = event.get("is_final", False)
                 
->>>>>>> c47a3550
                 # Print transcripts with special formatting
                 if transcript_role == "user":
                     print(f"🎤 User: {transcript_text}")
                 elif transcript_role == "assistant":
                     print(f"🔊 Assistant: {transcript_text}")
-<<<<<<< HEAD
-
-            # Handle turn complete events (bidirectional_turn_complete)
-            elif event_type == "bidirectional_turn_complete":
-                logger.debug("Turn complete - model ready for next input")
-                # Reset interrupted state since the turn is complete
-                context["interrupted"] = False
-
-            # Handle session start events (bidirectional_session_start)
-            elif event_type == "bidirectional_session_start":
-                logger.info("model=<%s> | session started", event.get("model", "unknown"))
-
-            # Handle session end events (bidirectional_session_end)
-            elif event_type == "bidirectional_session_end":
-                logger.info("reason=<%s> | session ended", event.get("reason", "unknown"))
-
-            # Handle error events (bidirectional_error)
-            elif event_type == "bidirectional_error":
-                logger.error("error_message=<%s> | error", event.get("error_message", "unknown"))
-
-            # Handle turn start events (bidirectional_turn_start)
-            elif event_type == "bidirectional_turn_start":
-                logger.debug("response_id=<%s> | turn started", event.get("response_id", "unknown"))
-=======
             
             # Handle response complete events (bidi_response_complete)
             elif event_type == "bidi_response_complete":
@@ -243,7 +195,6 @@
                         result_text = block.get("text", "")
                         break
                 print(f"✅ Tool result from {tool_name}: {result_text}")
->>>>>>> c47a3550
 
     except asyncio.CancelledError:
         pass
@@ -366,17 +317,12 @@
     )
     logger.info("Gemini Live model initialized successfully")
     print("Using Gemini Live model")
-<<<<<<< HEAD
-
-    agent = BidirectionalAgent(model=model, tools=[calculator], system_prompt="You are a helpful assistant.")
-=======
     
     agent = BidiAgent(
         model=model, 
         tools=[calculator], 
         system_prompt="You are a helpful assistant."
     )
->>>>>>> c47a3550
 
     await agent.start()
 
