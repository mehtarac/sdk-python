--- conflicted
+++ resolved
@@ -6,18 +6,10 @@
 
 sys.path.insert(0, str(Path(__file__).parent.parent.parent.parent.parent))
 
-<<<<<<< HEAD
-=======
 from strands.experimental.bidirectional_streaming.agent.agent import BidiAgent
 from strands.experimental.bidirectional_streaming.models.novasonic import BidiNovaSonicModel
 from strands.experimental.bidirectional_streaming.io.audio import AudioIO
->>>>>>> c47a3550
 from strands_tools import calculator
-
-from strands.experimental.bidirectional_streaming.agent.agent import BidiAgent
-from strands.experimental.bidirectional_streaming.io.audio import AudioIO
-from strands.experimental.bidirectional_streaming.models.novasonic import BidiNovaSonicModel
-
 
 async def main():
     """Test the BidirectionalAgent API."""
@@ -26,11 +18,7 @@
     model = BidiNovaSonicModel(region="us-east-1")
 
     async with BidiAgent(model=model, tools=[calculator]) as agent:
-<<<<<<< HEAD
-        print("New BidirectionalAgent Experience")
-=======
         print("New BidiAgent Experience")
->>>>>>> c47a3550
         print("Try asking: 'What is 25 times 8?' or 'Calculate the square root of 144'")
         await agent.run(io_channels=[adapter])
 
