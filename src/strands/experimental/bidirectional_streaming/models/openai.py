--- conflicted
+++ resolved
@@ -421,24 +421,6 @@
                     logger.warning("Error parsing function arguments for %s: %s", call_id, e)
                     del self._function_call_buffer[call_id]
             return None
-<<<<<<< HEAD
-
-        # Voice activity detection events - combine similar events using mapping
-        elif event_type in [
-            "input_audio_buffer.speech_started",
-            "input_audio_buffer.speech_stopped",
-            "input_audio_buffer.timeout_triggered",
-        ]:
-            # Map event types to activity types
-            activity_map = {
-                "input_audio_buffer.speech_started": "speech_started",
-                "input_audio_buffer.speech_stopped": "speech_stopped",
-                "input_audio_buffer.timeout_triggered": "timeout",
-            }
-            event = self._create_voice_activity_event(activity_map[event_type])
-            return [event] if event else None
-
-=======
         
         # Voice activity detection - speech_started triggers interruption
         elif event_type == "input_audio_buffer.speech_started":
@@ -455,7 +437,6 @@
                 stop_reason="interrupted"
             )]
         
->>>>>>> c47a3550
         # Turn complete and usage - response finished
         elif event_type == "response.done":
             response = openai_event.get("response", {})
