"""Nova Sonic bidirectional model provider for real-time streaming conversations.

Implements the BidirectionalModel interface for Amazon's Nova Sonic, handling the
complex event sequencing and audio processing required by Nova Sonic's
InvokeModelWithBidirectionalStream protocol.

Nova Sonic specifics:
- Hierarchical event sequences: connectionStart → promptStart → content streaming
- Base64-encoded audio format with hex encoding
- Tool execution with content containers and identifier tracking
- 8-minute connection limits with proper cleanup sequences
- Interruption detection through stopReason events
"""

import asyncio
import base64
import json
import logging
import time
import traceback
import uuid
from typing import AsyncIterable, Union

from aws_sdk_bedrock_runtime.client import BedrockRuntimeClient, InvokeModelWithBidirectionalStreamOperationInput
from aws_sdk_bedrock_runtime.config import Config, HTTPAuthSchemeResolver, SigV4AuthScheme
from aws_sdk_bedrock_runtime.models import (
    BidirectionalInputPayloadPart,
    InvokeModelWithBidirectionalStreamInputChunk,
    InvokeModelWithBidirectionalStreamOperationOutput,
)
from smithy_aws_core.identity.environment import EnvironmentCredentialsResolver

from ....types.content import Messages
from ....types.tools import ToolResult, ToolSpec, ToolUse
from ....types._events import ToolResultEvent
from ..types.bidirectional_streaming import (
    AudioInputEvent,
    AudioStreamEvent,
    ErrorEvent,
    ImageInputEvent,
    InterruptionEvent,
    MultimodalUsage,
    OutputEvent,
    SessionEndEvent,
    SessionStartEvent,
    TextInputEvent,
    TranscriptStreamEvent,
    TurnCompleteEvent,
    TurnStartEvent,
)
from .bidirectional_model import BidirectionalModel

logger = logging.getLogger(__name__)

# Nova Sonic configuration constants
NOVA_INFERENCE_CONFIG = {"maxTokens": 1024, "topP": 0.9, "temperature": 0.7}

NOVA_AUDIO_INPUT_CONFIG = {
    "mediaType": "audio/lpcm",
    "sampleRateHertz": 16000,
    "sampleSizeBits": 16,
    "channelCount": 1,
    "audioType": "SPEECH",
    "encoding": "base64",
}

NOVA_AUDIO_OUTPUT_CONFIG = {
    "mediaType": "audio/lpcm",
    "sampleRateHertz": 24000,
    "sampleSizeBits": 16,
    "channelCount": 1,
    "voiceId": "matthew",
    "encoding": "base64",
    "audioType": "SPEECH",
}

NOVA_TEXT_CONFIG = {"mediaType": "text/plain"}
NOVA_TOOL_CONFIG = {"mediaType": "application/json"}

# Timing constants
SILENCE_THRESHOLD = 2.0
EVENT_DELAY = 0.1
RESPONSE_TIMEOUT = 1.0


class NovaSonicModel(BidirectionalModel):
    """Nova Sonic implementation for bidirectional streaming.

    Combines model configuration and connection state in a single class.
    Manages Nova Sonic's complex event sequencing, audio format conversion, and
    tool execution patterns while providing the standard BidirectionalModel interface.
    """

    def __init__(
        self,
        model_id: str = "amazon.nova-sonic-v1:0",
        region: str = "us-east-1",
        **kwargs
    ) -> None:
        """Initialize Nova Sonic bidirectional model.

        Args:
            model_id: Nova Sonic model identifier.
            region: AWS region.
            **kwargs: Reserved for future parameters.
        """
        # Model configuration
        self.model_id = model_id
        self.region = region
        self.client = None

        # Connection state (initialized in connect())
        self.stream = None
        self.session_id = None
        self._active = False

        # Nova Sonic requires unique content names
        self.audio_content_name = None

        # Audio connection state
        self.audio_connection_active = False
        self.last_audio_time = None
        self.silence_threshold = SILENCE_THRESHOLD
        self.silence_task = None

        # Background task and event queue
        self._response_task = None
        self._event_queue = None

        logger.debug("Nova Sonic bidirectional model initialized: %s", model_id)

    async def connect(
        self,
        system_prompt: str | None = None,
        tools: list[ToolSpec] | None = None,
        messages: Messages | None = None,
        **kwargs,
    ) -> None:
        """Establish bidirectional connection to Nova Sonic.

        Args:
            system_prompt: System instructions for the model.
            tools: List of tools available to the model.
            messages: Conversation history to initialize with.
            **kwargs: Additional configuration options.
        """
        if self._active:
            raise RuntimeError("Connection already active. Close the existing connection before creating a new one.")
        
        logger.debug("Nova connection create - starting")

        try:
            # Initialize client if needed
            if not self.client:
                await self._initialize_client()

            # Initialize connection state
            self.session_id = str(uuid.uuid4())
            self._active = True
            self.audio_content_name = str(uuid.uuid4())
            self._event_queue = asyncio.Queue()

            # Start Nova Sonic bidirectional stream
            self.stream = await self.client.invoke_model_with_bidirectional_stream(
                InvokeModelWithBidirectionalStreamOperationInput(model_id=self.model_id)
            )

            # Validate stream
            if not self.stream:
                logger.error("Stream is None")
                raise ValueError("Stream cannot be None")

            logger.debug("Nova Sonic connection initialized with session: %s", self.session_id)

            # Send initialization events
            system_prompt = system_prompt or "You are a helpful assistant. Keep responses brief."
            init_events = self._build_initialization_events(system_prompt, tools or [], messages)

            logger.debug("Nova Sonic initialization - sending %d events", len(init_events))
            await self._send_initialization_events(init_events)

            # Start background response processor
            self._response_task = asyncio.create_task(self._process_responses())

            logger.info("Nova Sonic connection established successfully")

        except Exception as e:
            self._active = False
            logger.error("Nova connection create error: %s", str(e))
            raise

    def _build_initialization_events(
        self, system_prompt: str, tools: list[ToolSpec], messages: Messages | None
    ) -> list[str]:
        """Build the sequence of initialization events."""
        events = [self._get_connection_start_event(), self._get_prompt_start_event(tools)]

        events.extend(self._get_system_prompt_events(system_prompt))

        # Message history would be processed here if needed in the future
        # Currently not implemented as it's not used in the existing test cases

        return events

    async def _send_initialization_events(self, events: list[str]) -> None:
        """Send initialization events with required delays."""
        for _i, event in enumerate(events):
            await self._send_nova_event(event)
            await asyncio.sleep(EVENT_DELAY)

    async def _process_responses(self) -> None:
        """Process Nova Sonic responses continuously."""
        logger.debug("Nova Sonic response processor started")

        try:
            while self._active:
                try:
                    output = await asyncio.wait_for(self.stream.await_output(), timeout=RESPONSE_TIMEOUT)
                    result = await output[1].receive()

                    if result.value and result.value.bytes_:
                        await self._handle_response_data(result.value.bytes_.decode("utf-8"))

                except asyncio.TimeoutError:
                    await asyncio.sleep(0.1)
                    continue
                except Exception as e:
                    logger.warning("Nova Sonic response error: %s", e)
                    await asyncio.sleep(0.1)
                    continue

        except Exception as e:
            logger.error("Nova Sonic fatal error: %s", e)
        finally:
            logger.debug("Nova Sonic response processor stopped")

    async def _handle_response_data(self, response_data: str) -> None:
        """Handle decoded response data from Nova Sonic."""
        try:
            json_data = json.loads(response_data)

            if "event" in json_data:
                nova_event = json_data["event"]
                self._log_event_type(nova_event)

                if not hasattr(self, "_event_queue"):
                    self._event_queue = asyncio.Queue()

                await self._event_queue.put(nova_event)
        except json.JSONDecodeError as e:
            logger.warning("Nova Sonic JSON decode error: %s", e)

    def _log_event_type(self, nova_event: dict[str, any]) -> None:
        """Log specific Nova Sonic event types for debugging."""
        if "usageEvent" in nova_event:
            logger.debug("Nova usage: %s", nova_event["usageEvent"])
        elif "textOutput" in nova_event:
            logger.debug("Nova text output")
        elif "toolUse" in nova_event:
            tool_use = nova_event["toolUse"]
            logger.debug("Nova tool use: %s (id: %s)", tool_use["toolName"], tool_use["toolUseId"])
        elif "audioOutput" in nova_event:
            audio_content = nova_event["audioOutput"]["content"]
            audio_bytes = base64.b64decode(audio_content)
            logger.debug("Nova audio output: %d bytes", len(audio_bytes))

    async def receive(self) -> AsyncIterable[dict[str, any]]:
        """Receive Nova Sonic events and convert to provider-agnostic format."""
        if not self.stream:
            logger.error("Stream is None")
            return

        logger.debug("Nova events - starting event stream")

<<<<<<< HEAD
        # Emit session start event
        yield SessionStartEvent(
            session_id=self.prompt_name,
            model=self.model_id,
            capabilities=["audio", "tools"]
        )
=======
        # Emit connection start event to Strands event system
        connection_start: BidirectionalConnectionStartEvent = {
            "connectionId": self.session_id,
            "metadata": {"provider": "nova_sonic", "model_id": self.model_id},
        }
        yield {"BidirectionalConnectionStart": connection_start}
>>>>>>> 231f1718

        try:
            while self._active:
                try:
                    # Get events from the queue populated by _process_responses
                    nova_event = await asyncio.wait_for(self._event_queue.get(), timeout=1.0)

                    # Convert to provider-agnostic format
                    provider_event = self._convert_nova_event(nova_event)
                    if provider_event:
                        yield provider_event

                except asyncio.TimeoutError:
                    # No events in queue - continue waiting
                    continue

        except Exception as e:
            logger.error("Error receiving Nova Sonic event: %s", e)
            logger.error(traceback.format_exc())
            yield ErrorEvent(error=e)
        finally:
<<<<<<< HEAD
            # Emit session end event
            yield SessionEndEvent(reason="complete")
=======
            # Emit connection end event when exiting
            connection_end: BidirectionalConnectionEndEvent = {
                "connectionId": self.session_id,
                "reason": "connection_complete",
                "metadata": {"provider": "nova_sonic"},
            }
            yield {"BidirectionalConnectionEnd": connection_end}
>>>>>>> 231f1718

    async def send(
        self,
        content: Union[TextInputEvent, AudioInputEvent, ImageInputEvent, ToolResultEvent],
    ) -> None:
        """Unified send method for all content types. Sends the given content to Nova Sonic.

        Dispatches to appropriate internal handler based on content type.

        Args:
            content: Typed event (TextInputEvent, AudioInputEvent, ImageInputEvent, or ToolResultEvent).
        """
        if not self._active:
            return

        try:
            if isinstance(content, TextInputEvent):
                await self._send_text_content(content.text)
            elif isinstance(content, AudioInputEvent):
                await self._send_audio_content(content)
            elif isinstance(content, ImageInputEvent):
                # ImageInputEvent - not supported by Nova Sonic
                logger.warning("Image input not supported by Nova Sonic")
            elif isinstance(content, ToolResultEvent):
                tool_result = content.get("tool_result")
                if tool_result:
                    await self._send_tool_result(tool_result)
            else:
                logger.warning(f"Unknown content type: {type(content)}")
        except Exception as e:
            logger.error(f"Error sending content: {e}")
            raise  # Propagate exception for debugging in experimental code

    async def _start_audio_connection(self) -> None:
        """Internal: Start audio input connection (call once before sending audio chunks)."""
        if self.audio_connection_active:
            return

        logger.debug("Nova audio connection start")

        audio_content_start = json.dumps(
            {
                "event": {
                    "contentStart": {
                        "promptName": self.session_id,
                        "contentName": self.audio_content_name,
                        "type": "AUDIO",
                        "interactive": True,
                        "role": "USER",
                        "audioInputConfiguration": NOVA_AUDIO_INPUT_CONFIG,
                    }
                }
            }
        )

        await self._send_nova_event(audio_content_start)
        self.audio_connection_active = True

    async def _send_audio_content(self, audio_input: AudioInputEvent) -> None:
        """Internal: Send audio using Nova Sonic protocol-specific format."""
        # Start audio connection if not already active
        if not self.audio_connection_active:
            await self._start_audio_connection()

        # Update last audio time and cancel any pending silence task
        self.last_audio_time = time.time()
        if self.silence_task and not self.silence_task.done():
            self.silence_task.cancel()

        # Audio is already base64 encoded in the event
        # Send audio input event
        audio_event = json.dumps(
            {
                "event": {
                    "audioInput": {
                        "promptName": self.session_id,
                        "contentName": self.audio_content_name,
                        "content": audio_input.audio,
                    }
                }
            }
        )

        await self._send_nova_event(audio_event)

        # Start silence detection task
        self.silence_task = asyncio.create_task(self._check_silence())

    async def _check_silence(self) -> None:
        """Internal: Check for silence and automatically end audio connection."""
        try:
            await asyncio.sleep(self.silence_threshold)
            if self.audio_connection_active and self.last_audio_time:
                elapsed = time.time() - self.last_audio_time
                if elapsed >= self.silence_threshold:
                    logger.debug("Nova silence detected: %.2f seconds", elapsed)
                    await self._end_audio_input()
        except asyncio.CancelledError:
            pass

    async def _end_audio_input(self) -> None:
        """Internal: End current audio input connection to trigger Nova Sonic processing."""
        if not self.audio_connection_active:
            return

        logger.debug("Nova audio connection end")

        audio_content_end = json.dumps(
            {"event": {"contentEnd": {"promptName": self.session_id, "contentName": self.audio_content_name}}}
        )

        await self._send_nova_event(audio_content_end)
        self.audio_connection_active = False

    async def _send_text_content(self, text: str) -> None:
        """Internal: Send text content using Nova Sonic format."""
        content_name = str(uuid.uuid4())
        events = [
            self._get_text_content_start_event(content_name),
            self._get_text_input_event(content_name, text),
            self._get_content_end_event(content_name),
        ]

        for event in events:
            await self._send_nova_event(event)

    async def _send_interrupt(self) -> None:
        """Internal: Send interruption signal to Nova Sonic."""
        # Nova Sonic handles interruption through special input events
        interrupt_event = json.dumps(
            {
                "event": {
                    "audioInput": {
                        "promptName": self.session_id,
                        "contentName": self.audio_content_name,
                        "stopReason": "INTERRUPTED",
                    }
                }
            }
        )
        await self._send_nova_event(interrupt_event)

    async def _send_tool_result(self, tool_result: ToolResult) -> None:
        """Internal: Send tool result using Nova Sonic toolResult format."""
        tool_use_id = tool_result.get("toolUseId")

        logger.debug("Nova tool result send: %s", tool_use_id)

        # Extract result content
        result_data = {}
        if "content" in tool_result:
            # Extract text from content blocks
            for block in tool_result["content"]:
                if "text" in block:
                    result_data = {"result": block["text"]}
                    break

        content_name = str(uuid.uuid4())
        events = [
            self._get_tool_content_start_event(content_name, tool_use_id),
            self._get_tool_result_event(content_name, result_data),
            self._get_content_end_event(content_name),
        ]

        for event in events:
            await self._send_nova_event(event)

    async def close(self) -> None:
        """Close Nova Sonic connection with proper cleanup sequence."""
        if not self._active:
            return

        logger.debug("Nova cleanup - starting connection close")
        self._active = False

        # Cancel response processing task if running
        if hasattr(self, "_response_task") and not self._response_task.done():
            self._response_task.cancel()
            try:
                await self._response_task
            except asyncio.CancelledError:
                pass

        try:
            # End audio connection if active
            if self.audio_connection_active:
                await self._end_audio_input()

            # Send cleanup events
            cleanup_events = [self._get_prompt_end_event(), self._get_connection_end_event()]

            for event in cleanup_events:
                try:
                    await self._send_nova_event(event)
                except Exception as e:
                    logger.warning("Error during Nova Sonic cleanup: %s", e)

            # Close stream
            try:
                await self.stream.input_stream.close()
            except Exception as e:
                logger.warning("Error closing Nova Sonic stream: %s", e)

        except Exception as e:
            logger.error("Nova cleanup error: %s", str(e))
        finally:
            logger.debug("Nova connection closed")

    def _convert_nova_event(self, nova_event: dict[str, any]) -> OutputEvent | None:
        """Convert Nova Sonic events to TypedEvent format."""
        # Handle audio output
        if "audioOutput" in nova_event:
            # Audio is already base64 string from Nova Sonic
            audio_content = nova_event["audioOutput"]["content"]
            return AudioStreamEvent(
                audio=audio_content,
                format="pcm",
                sample_rate=24000,
                channels=1
            )

        # Handle text output (transcripts)
        elif "textOutput" in nova_event:
            text_content = nova_event["textOutput"]["content"]
            # Use stored role from contentStart event, fallback to event role
            role = getattr(self, "_current_role", nova_event["textOutput"].get("role", "assistant"))

            # Check for Nova Sonic interruption pattern
            if '{ "interrupted" : true }' in text_content:
                logger.debug("Nova interruption detected in text")
                return InterruptionEvent(reason="user_speech", turn_id=None)

            return TranscriptStreamEvent(
                text=text_content,
                source="user" if role == "USER" else "assistant",
                is_final=True
            )

        # Handle tool use
        elif "toolUse" in nova_event:
            tool_use = nova_event["toolUse"]
            tool_use_event: ToolUse = {
                "toolUseId": tool_use["toolUseId"],
                "name": tool_use["toolName"],
                "input": json.loads(tool_use["content"]),
            }
            # Return dict with tool_use for event loop processing
            return {"type": "tool_use", "tool_use": tool_use_event}

        # Handle interruption
        elif nova_event.get("stopReason") == "INTERRUPTED":
            logger.debug("Nova interruption stop reason")
            return InterruptionEvent(reason="user_speech", turn_id=None)

        # Handle usage events - convert to multimodal usage format
        elif "usageEvent" in nova_event:
            usage_data = nova_event["usageEvent"]
            total_input = usage_data.get("totalInputTokens", 0)
            total_output = usage_data.get("totalOutputTokens", 0)
            
            return MultimodalUsage(
                input_tokens=total_input,
                output_tokens=total_output,
                total_tokens=usage_data.get("totalTokens", total_input + total_output)
            )

        # Handle content start events (track role)
        elif "contentStart" in nova_event:
            role = nova_event["contentStart"].get("role", "unknown")
            # Store role for subsequent text output events
            self._current_role = role
            # Emit turn start event
            return TurnStartEvent(turn_id=str(uuid.uuid4()))

        # Handle content stop events
        elif "contentStop" in nova_event:
            stop_reason = nova_event["contentStop"].get("stopReason", "complete")
            return TurnCompleteEvent(
                turn_id=str(uuid.uuid4()),
                stop_reason="interrupted" if stop_reason == "INTERRUPTED" else "complete"
            )

        # Handle other events
        else:
            return None

    # Nova Sonic event template methods
    def _get_connection_start_event(self) -> str:
        """Generate Nova Sonic connection start event."""
        return json.dumps({"event": {"sessionStart": {"inferenceConfiguration": NOVA_INFERENCE_CONFIG}}})

    def _get_prompt_start_event(self, tools: list[ToolSpec]) -> str:
        """Generate Nova Sonic prompt start event with tool configuration."""
        prompt_start_event = {
            "event": {
                "promptStart": {
                    "promptName": self.session_id,
                    "textOutputConfiguration": NOVA_TEXT_CONFIG,
                    "audioOutputConfiguration": NOVA_AUDIO_OUTPUT_CONFIG,
                }
            }
        }

        if tools:
            tool_config = self._build_tool_configuration(tools)
            prompt_start_event["event"]["promptStart"]["toolUseOutputConfiguration"] = NOVA_TOOL_CONFIG
            prompt_start_event["event"]["promptStart"]["toolConfiguration"] = {"tools": tool_config}

        return json.dumps(prompt_start_event)

    def _build_tool_configuration(self, tools: list[ToolSpec]) -> list[dict]:
        """Build tool configuration from tool specs."""
        tool_config = []
        for tool in tools:
            input_schema = (
                {"json": json.dumps(tool["inputSchema"]["json"])}
                if "json" in tool["inputSchema"]
                else {"json": json.dumps(tool["inputSchema"])}
            )

            tool_config.append(
                {"toolSpec": {"name": tool["name"], "description": tool["description"], "inputSchema": input_schema}}
            )
        return tool_config

    def _get_system_prompt_events(self, system_prompt: str) -> list[str]:
        """Generate system prompt events."""
        content_name = str(uuid.uuid4())
        return [
            self._get_text_content_start_event(content_name, "SYSTEM"),
            self._get_text_input_event(content_name, system_prompt),
            self._get_content_end_event(content_name),
        ]

    def _get_text_content_start_event(self, content_name: str, role: str = "USER") -> str:
        """Generate text content start event."""
        return json.dumps(
            {
                "event": {
                    "contentStart": {
                        "promptName": self.session_id,
                        "contentName": content_name,
                        "type": "TEXT",
                        "role": role,
                        "interactive": True,
                        "textInputConfiguration": NOVA_TEXT_CONFIG,
                    }
                }
            }
        )

    def _get_tool_content_start_event(self, content_name: str, tool_use_id: str) -> str:
        """Generate tool content start event."""
        return json.dumps(
            {
                "event": {
                    "contentStart": {
                        "promptName": self.session_id,
                        "contentName": content_name,
                        "interactive": False,
                        "type": "TOOL",
                        "role": "TOOL",
                        "toolResultInputConfiguration": {
                            "toolUseId": tool_use_id,
                            "type": "TEXT",
                            "textInputConfiguration": NOVA_TEXT_CONFIG,
                        },
                    }
                }
            }
        )

    def _get_text_input_event(self, content_name: str, text: str) -> str:
        """Generate text input event."""
        return json.dumps(
            {"event": {"textInput": {"promptName": self.session_id, "contentName": content_name, "content": text}}}
        )

    def _get_tool_result_event(self, content_name: str, result: dict[str, any]) -> str:
        """Generate tool result event."""
        return json.dumps(
            {
                "event": {
                    "toolResult": {
                        "promptName": self.session_id,
                        "contentName": content_name,
                        "content": json.dumps(result),
                    }
                }
            }
        )

    def _get_content_end_event(self, content_name: str) -> str:
        """Generate content end event."""
        return json.dumps({"event": {"contentEnd": {"promptName": self.session_id, "contentName": content_name}}})

    def _get_prompt_end_event(self) -> str:
        """Generate prompt end event."""
        return json.dumps({"event": {"promptEnd": {"promptName": self.session_id}}})

    def _get_connection_end_event(self) -> str:
        """Generate connection end event."""
        return json.dumps({"event": {"connectionEnd": {}}})

    async def _send_nova_event(self, event: str) -> None:
        """Send event JSON string to Nova Sonic stream."""
        try:
            # Event is already a JSON string
            bytes_data = event.encode("utf-8")
            chunk = InvokeModelWithBidirectionalStreamInputChunk(value=BidirectionalInputPayloadPart(bytes_=bytes_data))
            await self.stream.input_stream.send(chunk)
            logger.debug("Successfully sent Nova Sonic event")

        except Exception as e:
            logger.error("Error sending Nova Sonic event: %s", e)
            logger.error("Event was: %s", event)
            raise

    async def _initialize_client(self) -> None:
        """Initialize Nova Sonic client."""
        try:
            config = Config(
                endpoint_uri=f"https://bedrock-runtime.{self.region}.amazonaws.com",
                region=self.region,
                aws_credentials_identity_resolver=EnvironmentCredentialsResolver(),
                auth_scheme_resolver=HTTPAuthSchemeResolver(),
                auth_schemes={"aws.auth#sigv4": SigV4AuthScheme(service="bedrock")},
            )

            self.client = BedrockRuntimeClient(config=config)
            logger.debug("Nova Sonic client initialized")

        except ImportError as e:
            logger.error("Nova Sonic dependencies not available: %s", e)
            raise
        except Exception as e:
            logger.error("Error initializing Nova Sonic client: %s", e)
            raise<|MERGE_RESOLUTION|>--- conflicted
+++ resolved
@@ -272,21 +272,12 @@
 
         logger.debug("Nova events - starting event stream")
 
-<<<<<<< HEAD
         # Emit session start event
         yield SessionStartEvent(
-            session_id=self.prompt_name,
+            session_id=self.session_id,
             model=self.model_id,
             capabilities=["audio", "tools"]
         )
-=======
-        # Emit connection start event to Strands event system
-        connection_start: BidirectionalConnectionStartEvent = {
-            "connectionId": self.session_id,
-            "metadata": {"provider": "nova_sonic", "model_id": self.model_id},
-        }
-        yield {"BidirectionalConnectionStart": connection_start}
->>>>>>> 231f1718
 
         try:
             while self._active:
@@ -308,18 +299,8 @@
             logger.error(traceback.format_exc())
             yield ErrorEvent(error=e)
         finally:
-<<<<<<< HEAD
             # Emit session end event
             yield SessionEndEvent(reason="complete")
-=======
-            # Emit connection end event when exiting
-            connection_end: BidirectionalConnectionEndEvent = {
-                "connectionId": self.session_id,
-                "reason": "connection_complete",
-                "metadata": {"provider": "nova_sonic"},
-            }
-            yield {"BidirectionalConnectionEnd": connection_end}
->>>>>>> 231f1718
 
     async def send(
         self,
