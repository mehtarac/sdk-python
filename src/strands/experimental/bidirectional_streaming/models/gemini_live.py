"""Gemini Live API bidirectional model provider using official Google GenAI SDK.

Implements the BidiModel interface for Google's Gemini Live API using the
official Google GenAI SDK for simplified and robust WebSocket communication.

Key improvements over custom WebSocket implementation:
- Uses official google-genai SDK with native Live API support
- Simplified session management with client.aio.live.connect()
- Built-in tool integration and event handling
- Automatic WebSocket connection management and error handling
- Native support for audio/text streaming and interruption
"""

import asyncio
import base64
import logging
import uuid
from typing import Any, AsyncIterable, Dict, List, Literal, Optional

from google import genai
from google.genai import types as genai_types
from google.genai.types import LiveServerMessage

from ....types._events import ToolResultEvent, ToolUseStreamEvent
from ....types.content import Messages
from ....types.tools import ToolResult, ToolSpec, ToolUse
from ..types.events import (
    BidiAudioInputEvent,
    BidiAudioStreamEvent,
    BidiConnectionCloseEvent,
    BidiConnectionStartEvent,
    BidiErrorEvent,
    BidiImageInputEvent,
    BidiInputEvent,
    BidiInterruptionEvent,
<<<<<<< HEAD
=======
    BidiOutputEvent,
    BidiUsageEvent,
>>>>>>> 3864bc9e
    BidiTextInputEvent,
    BidiTranscriptStreamEvent,
    BidiUsageEvent,
)
from .bidirectional_model import BidiModel

logger = logging.getLogger(__name__)

# Audio format constants
GEMINI_INPUT_SAMPLE_RATE = 16000
GEMINI_OUTPUT_SAMPLE_RATE = 24000
GEMINI_CHANNELS = 1


class BidiGeminiLiveModel(BidiModel):
    """Gemini Live API implementation using official Google GenAI SDK.

    Combines model configuration and connection state in a single class.
    Provides a clean interface to Gemini Live API using the official SDK,
    eliminating custom WebSocket handling and providing robust error handling.
    """

    def __init__(
        self,
        model_id: str = "gemini-2.5-flash-native-audio-preview-09-2025",
        api_key: Optional[str] = None,
        live_config: Optional[Dict[str, Any]] = None,
        **kwargs: Any,
    ):
        """Initialize Gemini Live API bidirectional model.

        Args:
            model_id: Gemini Live model identifier.
            api_key: Google AI API key for authentication.
            live_config: Gemini Live API configuration parameters (e.g., response_modalities, speech_config).
            **kwargs: Reserved for future parameters.
        """
        # Model configuration
        self.model_id = model_id
        self.api_key = api_key
<<<<<<< HEAD
        self.live_config = live_config or {}

=======
        
        # Set default live_config with transcription enabled
        default_config = {
            "response_modalities": ["AUDIO"],
            "outputAudioTranscription": {},  # Enable output transcription by default
            "inputAudioTranscription": {}    # Enable input transcription by default
        }
        
        # Merge user config with defaults (user config takes precedence)
        if live_config:
            default_config.update(live_config)
        
        self.live_config = default_config
        
>>>>>>> 3864bc9e
        # Create Gemini client with proper API version
        client_kwargs = {}
        if api_key:
            client_kwargs["api_key"] = api_key

        # Use v1alpha for Live API as it has better model support
        client_kwargs["http_options"] = {"api_version": "v1alpha"}  # type: ignore

        self.client = genai.Client(**client_kwargs)  # type: ignore

        # Connection state (initialized in start())
        self.live_session = None
        self.live_session_context_manager = None
        self.connection_id: str = ""
        self._active: bool = False

    async def start(
        self,
        system_prompt: Optional[str] = None,
        tools: Optional[List[ToolSpec]] = None,
        messages: Optional[Messages] = None,
        **kwargs: Any,
    ) -> None:
        """Establish bidirectional connection with Gemini Live API.

        Args:
            system_prompt: System instructions for the model.
            tools: List of tools available to the model.
            messages: Conversation history to initialize with.
            **kwargs: Additional configuration options.
        """
        if self._active:
            raise RuntimeError("Connection already active. Close the existing connection before creating a new one.")

        try:
            # Initialize connection state
            self.connection_id = str(uuid.uuid4())
            self._active = True

            # Build live config
            live_config = self._build_live_config(system_prompt, tools, **kwargs)

            # Create the context manager
            self.live_session_context_manager = self.client.aio.live.connect(model=self.model_id, config=live_config)  # type: ignore

            # Enter the context manager
            self.live_session = await self.live_session_context_manager.__aenter__()

            # Send initial message history if provided
            if messages:
                await self._send_message_history(messages)

        except Exception as e:
            self._active = False
            logger.error("Error connecting to Gemini Live: %s", e)
            raise

    async def _send_message_history(self, messages: Messages) -> None:
        """Send conversation history to Gemini Live API.

        Sends each message as a separate turn with the correct role to maintain
        proper conversation context. Follows the same pattern as the non-bidirectional
        Gemini model implementation.
        """
        if not messages:
            return

        # Convert each message to Gemini format and send separately
        for message in messages:
            content_parts = []
            for content_block in message["content"]:
                if "text" in content_block:
                    content_parts.append(genai_types.Part(text=content_block["text"]))

            if content_parts:
                # Map role correctly - Gemini uses "user" and "model" roles
                # "assistant" role from Messages format maps to "model" in Gemini
                role = "model" if message["role"] == "assistant" else message["role"]
                content = genai_types.Content(role=role, parts=content_parts)
                await self.live_session.send_client_content(turns=content)
<<<<<<< HEAD

    async def receive(self) -> AsyncIterable[Dict[str, Any]]:
=======
    
    async def receive(self) -> AsyncIterable[BidiOutputEvent]:
>>>>>>> 3864bc9e
        """Receive Gemini Live API events and convert to provider-agnostic format."""
        # Emit connection start event
        yield BidiConnectionStartEvent(connection_id=self.connection_id, model=self.model_id)

        try:
            # Wrap in while loop to restart after turn_complete (SDK limitation workaround)
            while self._active:
                try:
                    async for message in self.live_session.receive():
                        if not self._active:
                            break
<<<<<<< HEAD

                        # Convert to provider-agnostic format
                        provider_event = self._convert_gemini_live_event(message)
                        if provider_event:
                            yield provider_event

=======
                        
                        # Convert to provider-agnostic format (always returns list)
                        for event in self._convert_gemini_live_event(message):
                            yield event
                    
>>>>>>> 3864bc9e
                    # SDK exits receive loop after turn_complete - restart automatically
                    if self._active:
                        logger.debug("Restarting receive loop after turn completion")

                except Exception as e:
                    logger.error("Error in receive iteration: %s", e)
                    # Small delay before retrying to avoid tight error loops
                    await asyncio.sleep(0.1)

        except Exception as e:
            logger.error("Fatal error in receive loop: %s", e)
            yield BidiErrorEvent(error=e)
        finally:
            # Emit connection close event when exiting
            yield BidiConnectionCloseEvent(connection_id=self.connection_id, reason="complete")
<<<<<<< HEAD

    def _convert_gemini_live_event(self, message: LiveServerMessage) -> Optional[Dict[str, Any]]:
=======
    
    def _convert_gemini_live_event(self, message: LiveServerMessage) -> List[BidiOutputEvent]:
>>>>>>> 3864bc9e
        """Convert Gemini Live API events to provider-agnostic format.

        Handles different types of content:
        - inputTranscription: User's speech transcribed to text
        - outputTranscription: Model's audio transcribed to text
        - modelTurn text: Text response from the model
        - usageMetadata: Token usage information
        
        Returns:
            List of event dicts (empty list if no events to emit).
        """
        try:
            # Handle interruption first (from server_content)
            if message.server_content and message.server_content.interrupted:
<<<<<<< HEAD
                return BidiInterruptionEvent(reason="user_speech")

=======
                return [BidiInterruptionEvent(reason="user_speech")]
            
>>>>>>> 3864bc9e
            # Handle input transcription (user's speech) - emit as transcript event
            if message.server_content and message.server_content.input_transcription:
                input_transcript = message.server_content.input_transcription
                # Check if the transcription object has text content
                if hasattr(input_transcript, "text") and input_transcript.text:
                    transcription_text = input_transcript.text
<<<<<<< HEAD
                    role: Literal["user", "assistant"] = getattr(input_transcript, "role", "user")
                    logger.debug("text=<%s> | input transcription detected", transcription_text)
                    return BidiTranscriptStreamEvent(
=======
                    role = getattr(input_transcript, 'role', 'user')
                    logger.debug(f"Input transcription detected: {transcription_text}")
                    return [BidiTranscriptStreamEvent(
>>>>>>> 3864bc9e
                        delta={"text": transcription_text},
                        text=transcription_text,
                        role=role.lower() if isinstance(role, str) else "user",
                        is_final=True,
<<<<<<< HEAD
                        current_transcript=transcription_text,
                    )

=======
                        current_transcript=transcription_text
                    )]
            
>>>>>>> 3864bc9e
            # Handle output transcription (model's audio) - emit as transcript event
            if message.server_content and message.server_content.output_transcription:
                output_transcript = message.server_content.output_transcription
                # Check if the transcription object has text content
                if hasattr(output_transcript, "text") and output_transcript.text:
                    transcription_text = output_transcript.text
<<<<<<< HEAD
                    role = getattr(output_transcript, "role", "assistant")
                    logger.debug("text=<%s> | output transcription detected", transcription_text)
                    return BidiTranscriptStreamEvent(
=======
                    role = getattr(output_transcript, 'role', 'assistant')
                    logger.debug(f"Output transcription detected: {transcription_text}")
                    return [BidiTranscriptStreamEvent(
>>>>>>> 3864bc9e
                        delta={"text": transcription_text},
                        text=transcription_text,
                        role=role.lower() if isinstance(role, str) else "assistant",
                        is_final=True,
<<<<<<< HEAD
                        current_transcript=transcription_text,
                    )

            # Handle text output from model
            if message.text:
                role = getattr(message, "role", "assistant")
                logger.debug("text=<%s> | text output as transcript", message.text)
                return BidiTranscriptStreamEvent(
                    delta={"text": message.text},
                    text=message.text,
                    role=role.lower() if isinstance(role, str) else "assistant",
                    is_final=True,
                    current_transcript=message.text,
                )

=======
                        current_transcript=transcription_text
                    )]
            
>>>>>>> 3864bc9e
            # Handle audio output using SDK's built-in data property
            # Check this BEFORE text to avoid triggering warning on mixed content
            if message.data:
                # Convert bytes to base64 string for JSON serializability
<<<<<<< HEAD
                audio_b64 = base64.b64encode(message.data).decode("utf-8")
                return BidiAudioStreamEvent(
                    audio=audio_b64, format="pcm", sample_rate=GEMINI_OUTPUT_SAMPLE_RATE, channels=GEMINI_CHANNELS
                )

            # Handle tool calls
=======
                audio_b64 = base64.b64encode(message.data).decode('utf-8')
                return [BidiAudioStreamEvent(
                    audio=audio_b64,
                    format="pcm",
                    sample_rate=GEMINI_OUTPUT_SAMPLE_RATE,
                    channels=GEMINI_CHANNELS
                )]
            
            # Handle text output from model_turn (avoids warning by checking parts directly)
            if message.server_content and message.server_content.model_turn:
                model_turn = message.server_content.model_turn
                if model_turn.parts:
                    # Concatenate all text parts (Gemini may send multiple parts)
                    text_parts = []
                    for part in model_turn.parts:
                        # Log all part types for debugging
                        part_attrs = {attr: getattr(part, attr, None) for attr in dir(part) if not attr.startswith('_')}
                        
                        # Check if part has text attribute and it's not empty
                        if hasattr(part, 'text') and part.text:
                            text_parts.append(part.text)
                    
                    if text_parts:
                        full_text = " ".join(text_parts)
                        return [BidiTranscriptStreamEvent(
                            delta={"text": full_text},
                            text=full_text,
                            role="assistant",
                            is_final=True,
                            current_transcript=full_text
                        )]
            
            # Handle tool calls - return list to support multiple tool calls
>>>>>>> 3864bc9e
            if message.tool_call and message.tool_call.function_calls:
                tool_events = []
                for func_call in message.tool_call.function_calls:
                    tool_use_event: ToolUse = {
                        "toolUseId": func_call.id,
                        "name": func_call.name,
                        "input": func_call.args or {},
                    }
<<<<<<< HEAD
                    # Return ToolUseStreamEvent for consistency with standard agent
                    return ToolUseStreamEvent(delta={"toolUse": tool_use_event}, current_tool_use=tool_use_event)

=======
                    # Create ToolUseStreamEvent for consistency with standard agent
                    tool_events.append(ToolUseStreamEvent(
                        delta={"toolUse": tool_use_event},
                        current_tool_use=tool_use_event
                    ))
                return tool_events
            
>>>>>>> 3864bc9e
            # Handle usage metadata
            if hasattr(message, "usage_metadata") and message.usage_metadata:
                usage = message.usage_metadata

                # Build modality details from token details
                modality_details = []

                # Process prompt tokens details
                if usage.prompt_tokens_details:
                    for detail in usage.prompt_tokens_details:
                        if detail.modality and detail.token_count:
                            modality_details.append(
                                {
                                    "modality": str(detail.modality).lower(),
                                    "input_tokens": detail.token_count,
                                    "output_tokens": 0,
                                }
                            )

                # Process response tokens details
                if usage.response_tokens_details:
                    for detail in usage.response_tokens_details:
                        if detail.modality and detail.token_count:
                            # Find or create modality entry
                            modality_str = str(detail.modality).lower()
                            existing = next((m for m in modality_details if m["modality"] == modality_str), None)
                            if existing:
                                existing["output_tokens"] = detail.token_count
                            else:
<<<<<<< HEAD
                                modality_details.append(
                                    {"modality": modality_str, "input_tokens": 0, "output_tokens": detail.token_count}
                                )

                return BidiUsageEvent(
=======
                                modality_details.append({
                                    "modality": modality_str,
                                    "input_tokens": 0,
                                    "output_tokens": detail.token_count
                                })
                
                return [BidiUsageEvent(
>>>>>>> 3864bc9e
                    input_tokens=usage.prompt_token_count or 0,
                    output_tokens=usage.response_token_count or 0,
                    total_tokens=usage.total_token_count or 0,
                    modality_details=modality_details if modality_details else None,
<<<<<<< HEAD
                    cache_read_input_tokens=usage.cached_content_token_count
                    if usage.cached_content_token_count
                    else None,
                )

            # Silently ignore setup_complete and generation_complete messages
            return None

        except Exception as e:
            logger.error("Error converting Gemini Live event: %s", e)
            logger.error("Message type: %s", type(message).__name__)
            logger.error("Message attributes: %s", [attr for attr in dir(message) if not attr.startswith("_")])
            return None

=======
                    cache_read_input_tokens=usage.cached_content_token_count if usage.cached_content_token_count else None
                )]
            
            # Silently ignore setup_complete and generation_complete messages
            return []
            
        except Exception as e:
            logger.error("Error converting Gemini Live event: %s", e)
            logger.error("Message type: %s", type(message).__name__)
            logger.error("Message attributes: %s", [attr for attr in dir(message) if not attr.startswith('_')])
            # Return ErrorEvent in list so caller can handle it
            return [BidiErrorEvent(error=e)]
    
>>>>>>> 3864bc9e
    async def send(
        self,
        content: BidiInputEvent | ToolResultEvent,
    ) -> None:
        """Unified send method for all content types. Sends the given inputs to Google Live API.

        Dispatches to appropriate internal handler based on content type.

        Args:
            content: Typed event (BidiTextInputEvent, BidiAudioInputEvent, BidiImageInputEvent, or ToolResultEvent).
        """
        if not self._active:
            return

        try:
            if isinstance(content, BidiTextInputEvent):
                await self._send_text_content(content.text)
            elif isinstance(content, BidiAudioInputEvent):
                await self._send_audio_content(content)
            elif isinstance(content, BidiImageInputEvent):
                await self._send_image_content(content)
            elif isinstance(content, ToolResultEvent):
                tool_result = content.get("tool_result")
                if tool_result:
                    await self._send_tool_result(tool_result)
        except Exception as e:
            logger.error("error=<%s> | error sending content", e)
            raise  # Propagate exception for debugging in experimental code

    async def _send_audio_content(self, audio_input: BidiAudioInputEvent) -> None:
        """Internal: Send audio content using Gemini Live API.

        Gemini Live expects continuous audio streaming via send_realtime_input.
        This automatically triggers VAD and can interrupt ongoing responses.
        """
        try:
            # Decode base64 audio to bytes for SDK
            audio_bytes = base64.b64decode(audio_input.audio)

            # Create audio blob for the SDK
            audio_blob = genai_types.Blob(data=audio_bytes, mime_type=f"audio/pcm;rate={GEMINI_INPUT_SAMPLE_RATE}")

            # Send real-time audio input - this automatically handles VAD and interruption
            await self.live_session.send_realtime_input(audio=audio_blob)

        except Exception as e:
            logger.error("Error sending audio content: %s", e)

    async def _send_image_content(self, image_input: BidiImageInputEvent) -> None:
        """Internal: Send image content using Gemini Live API.

        Sends image frames following the same pattern as the GitHub example.
        Images are sent as base64-encoded data with MIME type.
        """
        try:
            # Image is already base64 encoded in the event
            msg = {"mime_type": image_input.mime_type, "data": image_input.image}

            # Send using the same method as the GitHub example
            await self.live_session.send(input=msg)

        except Exception as e:
            logger.error("Error sending image content: %s", e)

    async def _send_text_content(self, text: str) -> None:
        """Internal: Send text content using Gemini Live API."""
        try:
            # Create content with text
            content = genai_types.Content(role="user", parts=[genai_types.Part(text=text)])

            # Send as client content
            await self.live_session.send_client_content(turns=content)

        except Exception as e:
            logger.error("Error sending text content: %s", e)

    async def _send_tool_result(self, tool_result: ToolResult) -> None:
        """Internal: Send tool result using Gemini Live API."""
        try:
            tool_use_id = tool_result.get("toolUseId")

            # Extract result content
            result_data = {}
            if "content" in tool_result:
                # Extract text from content blocks
                for block in tool_result["content"]:
                    if "text" in block:
                        result_data = {"result": block["text"]}
                        break

            # Create function response
            func_response = genai_types.FunctionResponse(
                id=tool_use_id,
                name=tool_use_id,  # Gemini uses name as identifier
                response=result_data,
            )

            # Send tool response
            await self.live_session.send_tool_response(function_responses=[func_response])
        except Exception as e:
            logger.error("Error sending tool result: %s", e)

    async def stop(self) -> None:
        """Close Gemini Live API connection."""
        if not self._active:
            return

        self._active = False

        try:
            # Exit the context manager properly
            if self.live_session_context_manager:
                await self.live_session_context_manager.__aexit__(None, None, None)
        except Exception as e:
            logger.error("Error closing Gemini Live connection: %s", e)
            raise

    def _build_live_config(
        self, system_prompt: Optional[str] = None, tools: Optional[List[ToolSpec]] = None, **kwargs
    ) -> Dict[str, Any]:
        """Build LiveConnectConfig for the official SDK.

        Simply passes through all config parameters from live_config, allowing users
        to configure any Gemini Live API parameter directly.
        """
        # Start with user-provided live_config
        config_dict = {}
        if self.live_config:
            config_dict.update(self.live_config)

        # Override with any kwargs from start()
        config_dict.update(kwargs)

        # Add system instruction if provided
        if system_prompt:
            config_dict["system_instruction"] = system_prompt

        # Add tools if provided
        if tools:
            config_dict["tools"] = self._format_tools_for_live_api(tools)

        return config_dict

    def _format_tools_for_live_api(self, tool_specs: List[ToolSpec]) -> List[genai_types.Tool]:
        """Format tool specs for Gemini Live API."""
        if not tool_specs:
            return []

        return [
            genai_types.Tool(
                function_declarations=[
                    genai_types.FunctionDeclaration(
                        description=tool_spec["description"],
                        name=tool_spec["name"],
                        parameters_json_schema=tool_spec["inputSchema"]["json"],
                    )
                    for tool_spec in tool_specs
                ],
            ),
        ]<|MERGE_RESOLUTION|>--- conflicted
+++ resolved
@@ -33,11 +33,8 @@
     BidiImageInputEvent,
     BidiInputEvent,
     BidiInterruptionEvent,
-<<<<<<< HEAD
-=======
     BidiOutputEvent,
     BidiUsageEvent,
->>>>>>> 3864bc9e
     BidiTextInputEvent,
     BidiTranscriptStreamEvent,
     BidiUsageEvent,
@@ -78,10 +75,6 @@
         # Model configuration
         self.model_id = model_id
         self.api_key = api_key
-<<<<<<< HEAD
-        self.live_config = live_config or {}
-
-=======
         
         # Set default live_config with transcription enabled
         default_config = {
@@ -96,7 +89,6 @@
         
         self.live_config = default_config
         
->>>>>>> 3864bc9e
         # Create Gemini client with proper API version
         client_kwargs = {}
         if api_key:
@@ -177,13 +169,8 @@
                 role = "model" if message["role"] == "assistant" else message["role"]
                 content = genai_types.Content(role=role, parts=content_parts)
                 await self.live_session.send_client_content(turns=content)
-<<<<<<< HEAD
-
-    async def receive(self) -> AsyncIterable[Dict[str, Any]]:
-=======
     
     async def receive(self) -> AsyncIterable[BidiOutputEvent]:
->>>>>>> 3864bc9e
         """Receive Gemini Live API events and convert to provider-agnostic format."""
         # Emit connection start event
         yield BidiConnectionStartEvent(connection_id=self.connection_id, model=self.model_id)
@@ -195,20 +182,11 @@
                     async for message in self.live_session.receive():
                         if not self._active:
                             break
-<<<<<<< HEAD
-
-                        # Convert to provider-agnostic format
-                        provider_event = self._convert_gemini_live_event(message)
-                        if provider_event:
-                            yield provider_event
-
-=======
                         
                         # Convert to provider-agnostic format (always returns list)
                         for event in self._convert_gemini_live_event(message):
                             yield event
                     
->>>>>>> 3864bc9e
                     # SDK exits receive loop after turn_complete - restart automatically
                     if self._active:
                         logger.debug("Restarting receive loop after turn completion")
@@ -224,13 +202,8 @@
         finally:
             # Emit connection close event when exiting
             yield BidiConnectionCloseEvent(connection_id=self.connection_id, reason="complete")
-<<<<<<< HEAD
-
-    def _convert_gemini_live_event(self, message: LiveServerMessage) -> Optional[Dict[str, Any]]:
-=======
     
     def _convert_gemini_live_event(self, message: LiveServerMessage) -> List[BidiOutputEvent]:
->>>>>>> 3864bc9e
         """Convert Gemini Live API events to provider-agnostic format.
 
         Handles different types of content:
@@ -245,93 +218,44 @@
         try:
             # Handle interruption first (from server_content)
             if message.server_content and message.server_content.interrupted:
-<<<<<<< HEAD
-                return BidiInterruptionEvent(reason="user_speech")
-
-=======
                 return [BidiInterruptionEvent(reason="user_speech")]
             
->>>>>>> 3864bc9e
             # Handle input transcription (user's speech) - emit as transcript event
             if message.server_content and message.server_content.input_transcription:
                 input_transcript = message.server_content.input_transcription
                 # Check if the transcription object has text content
                 if hasattr(input_transcript, "text") and input_transcript.text:
                     transcription_text = input_transcript.text
-<<<<<<< HEAD
-                    role: Literal["user", "assistant"] = getattr(input_transcript, "role", "user")
-                    logger.debug("text=<%s> | input transcription detected", transcription_text)
-                    return BidiTranscriptStreamEvent(
-=======
                     role = getattr(input_transcript, 'role', 'user')
                     logger.debug(f"Input transcription detected: {transcription_text}")
                     return [BidiTranscriptStreamEvent(
->>>>>>> 3864bc9e
                         delta={"text": transcription_text},
                         text=transcription_text,
                         role=role.lower() if isinstance(role, str) else "user",
                         is_final=True,
-<<<<<<< HEAD
-                        current_transcript=transcription_text,
-                    )
-
-=======
                         current_transcript=transcription_text
                     )]
             
->>>>>>> 3864bc9e
             # Handle output transcription (model's audio) - emit as transcript event
             if message.server_content and message.server_content.output_transcription:
                 output_transcript = message.server_content.output_transcription
                 # Check if the transcription object has text content
                 if hasattr(output_transcript, "text") and output_transcript.text:
                     transcription_text = output_transcript.text
-<<<<<<< HEAD
-                    role = getattr(output_transcript, "role", "assistant")
-                    logger.debug("text=<%s> | output transcription detected", transcription_text)
-                    return BidiTranscriptStreamEvent(
-=======
                     role = getattr(output_transcript, 'role', 'assistant')
                     logger.debug(f"Output transcription detected: {transcription_text}")
                     return [BidiTranscriptStreamEvent(
->>>>>>> 3864bc9e
                         delta={"text": transcription_text},
                         text=transcription_text,
                         role=role.lower() if isinstance(role, str) else "assistant",
                         is_final=True,
-<<<<<<< HEAD
-                        current_transcript=transcription_text,
-                    )
-
-            # Handle text output from model
-            if message.text:
-                role = getattr(message, "role", "assistant")
-                logger.debug("text=<%s> | text output as transcript", message.text)
-                return BidiTranscriptStreamEvent(
-                    delta={"text": message.text},
-                    text=message.text,
-                    role=role.lower() if isinstance(role, str) else "assistant",
-                    is_final=True,
-                    current_transcript=message.text,
-                )
-
-=======
                         current_transcript=transcription_text
                     )]
             
->>>>>>> 3864bc9e
             # Handle audio output using SDK's built-in data property
             # Check this BEFORE text to avoid triggering warning on mixed content
             if message.data:
                 # Convert bytes to base64 string for JSON serializability
-<<<<<<< HEAD
-                audio_b64 = base64.b64encode(message.data).decode("utf-8")
-                return BidiAudioStreamEvent(
-                    audio=audio_b64, format="pcm", sample_rate=GEMINI_OUTPUT_SAMPLE_RATE, channels=GEMINI_CHANNELS
-                )
-
-            # Handle tool calls
-=======
                 audio_b64 = base64.b64encode(message.data).decode('utf-8')
                 return [BidiAudioStreamEvent(
                     audio=audio_b64,
@@ -365,7 +289,6 @@
                         )]
             
             # Handle tool calls - return list to support multiple tool calls
->>>>>>> 3864bc9e
             if message.tool_call and message.tool_call.function_calls:
                 tool_events = []
                 for func_call in message.tool_call.function_calls:
@@ -374,11 +297,6 @@
                         "name": func_call.name,
                         "input": func_call.args or {},
                     }
-<<<<<<< HEAD
-                    # Return ToolUseStreamEvent for consistency with standard agent
-                    return ToolUseStreamEvent(delta={"toolUse": tool_use_event}, current_tool_use=tool_use_event)
-
-=======
                     # Create ToolUseStreamEvent for consistency with standard agent
                     tool_events.append(ToolUseStreamEvent(
                         delta={"toolUse": tool_use_event},
@@ -386,7 +304,6 @@
                     ))
                 return tool_events
             
->>>>>>> 3864bc9e
             # Handle usage metadata
             if hasattr(message, "usage_metadata") and message.usage_metadata:
                 usage = message.usage_metadata
@@ -416,13 +333,6 @@
                             if existing:
                                 existing["output_tokens"] = detail.token_count
                             else:
-<<<<<<< HEAD
-                                modality_details.append(
-                                    {"modality": modality_str, "input_tokens": 0, "output_tokens": detail.token_count}
-                                )
-
-                return BidiUsageEvent(
-=======
                                 modality_details.append({
                                     "modality": modality_str,
                                     "input_tokens": 0,
@@ -430,27 +340,10 @@
                                 })
                 
                 return [BidiUsageEvent(
->>>>>>> 3864bc9e
                     input_tokens=usage.prompt_token_count or 0,
                     output_tokens=usage.response_token_count or 0,
                     total_tokens=usage.total_token_count or 0,
                     modality_details=modality_details if modality_details else None,
-<<<<<<< HEAD
-                    cache_read_input_tokens=usage.cached_content_token_count
-                    if usage.cached_content_token_count
-                    else None,
-                )
-
-            # Silently ignore setup_complete and generation_complete messages
-            return None
-
-        except Exception as e:
-            logger.error("Error converting Gemini Live event: %s", e)
-            logger.error("Message type: %s", type(message).__name__)
-            logger.error("Message attributes: %s", [attr for attr in dir(message) if not attr.startswith("_")])
-            return None
-
-=======
                     cache_read_input_tokens=usage.cached_content_token_count if usage.cached_content_token_count else None
                 )]
             
@@ -464,7 +357,6 @@
             # Return ErrorEvent in list so caller can handle it
             return [BidiErrorEvent(error=e)]
     
->>>>>>> 3864bc9e
     async def send(
         self,
         content: BidiInputEvent | ToolResultEvent,
