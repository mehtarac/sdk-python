"""Bidirectional streaming types for real-time audio/text conversations.

Type definitions for bidirectional streaming that extends Strands' existing streaming
capabilities with real-time audio and persistent connection support.

Key features:
- Audio input/output events with standardized formats
- Interruption detection and handling
- Connection lifecycle management
- Provider-agnostic event types
- Type-safe discriminated unions with TypedEvent
- JSON-serializable events (audio/images stored as base64 strings)

Audio format normalization:
- Supports PCM, WAV, Opus, and MP3 formats
- Standardizes sample rates (16kHz, 24kHz, 48kHz)
- Normalizes channel configurations (mono/stereo)
- Abstracts provider-specific encodings
- Audio data stored as base64-encoded strings for JSON compatibility
"""

<<<<<<< HEAD
from typing import TYPE_CHECKING, Any, Dict, List, Literal, Optional, cast
=======
from typing import Any, Literal, cast
>>>>>>> 651565e4

from ....types._events import ModelStreamEvent, ToolUseStreamEvent, TypedEvent
from ....types.streaming import ContentBlockDelta

<<<<<<< HEAD
if TYPE_CHECKING:
    from ..models.bidi_model import BidiModelTimeoutError

# Audio format constants
=======
AudioChannel = Literal[1, 2]
"""Number of audio channels.
- Mono: 1
- Stereo: 2
"""
>>>>>>> 651565e4
AudioFormat = Literal["pcm", "wav", "opus", "mp3"]
"""Audio encoding format."""
AudioSampleRate = Literal[16000, 24000, 48000]
"""Audio sample rate in Hz."""

Role = Literal["user", "assistant"]
"""Role of a message sender.

- "user": Messages from the user to the assistant.
- "assistant": Messages from the assistant to the user.
"""

StopReason = Literal["complete", "error", "interrupted", "tool_use"]
"""Reason for the model ending its response generation.

- "complete": Model completed its response.
- "error": Model encountered an error.
- "interrupted": Model was interrupted by the user.
- "tool_use": Model is requesting a tool use.
"""

# ============================================================================
# Input Events (sent via agent.send())
# ============================================================================


class BidiTextInputEvent(TypedEvent):
    """Text input event for sending text to the model.

    Used for sending text content through the send() method.

    Parameters:
        text: The text content to send to the model.
        role: The role of the message sender (default: "user").
    """

    def __init__(self, text: str, role: Role = "user"):
        """Initialize text input event."""
        super().__init__(
            {
                "type": "bidi_text_input",
                "text": text,
                "role": role,
            }
        )

    @property
    def text(self) -> str:
        """The text content to send to the model."""
        return cast(str, self["text"])

    @property
    def role(self) -> Role:
        """The role of the message sender."""
        return cast(Role, self["role"])


class BidiAudioInputEvent(TypedEvent):
    """Audio input event for sending audio to the model.

    Used for sending audio data through the send() method.

    Parameters:
        audio: Base64-encoded audio string to send to model.
        format: Audio format from SUPPORTED_AUDIO_FORMATS.
        sample_rate: Sample rate from SUPPORTED_SAMPLE_RATES.
        channels: Channel count from SUPPORTED_CHANNELS.
    """

    def __init__(
        self,
        audio: str,
        format: AudioFormat | str,
        sample_rate: AudioSampleRate,
        channels: AudioChannel,
    ):
        """Initialize audio input event."""
        super().__init__(
            {
                "type": "bidi_audio_input",
                "audio": audio,
                "format": format,
                "sample_rate": sample_rate,
                "channels": channels,
            }
        )

    @property
    def audio(self) -> str:
        """Base64-encoded audio string."""
        return cast(str, self["audio"])

    @property
    def format(self) -> AudioFormat:
        """Audio encoding format."""
        return cast(AudioFormat, self["format"])

    @property
    def sample_rate(self) -> AudioSampleRate:
        """Number of audio samples per second in Hz."""
        return cast(AudioSampleRate, self["sample_rate"])

    @property
    def channels(self) -> AudioChannel:
        """Number of audio channels (1=mono, 2=stereo)."""
        return cast(AudioChannel, self["channels"])


class BidiImageInputEvent(TypedEvent):
    """Image input event for sending images/video frames to the model.

    Used for sending image data through the send() method.

    Parameters:
        image: Base64-encoded image string.
        mime_type: MIME type (e.g., "image/jpeg", "image/png").
    """

    def __init__(
        self,
        image: str,
        mime_type: str,
    ):
        """Initialize image input event."""
        super().__init__(
            {
                "type": "bidi_image_input",
                "image": image,
                "mime_type": mime_type,
            }
        )

    @property
    def image(self) -> str:
        """Base64-encoded image string."""
        return cast(str, self["image"])

    @property
    def mime_type(self) -> str:
        """MIME type of the image (e.g., "image/jpeg", "image/png")."""
        return cast(str, self["mime_type"])


# ============================================================================
# Output Events (received via agent.receive())
# ============================================================================


class BidiConnectionStartEvent(TypedEvent):
    """Streaming connection established and ready for interaction.

    Parameters:
        connection_id: Unique identifier for this streaming connection.
        model: Model identifier (e.g., "gpt-realtime", "gemini-2.0-flash-live").
    """

    def __init__(self, connection_id: str, model: str):
        """Initialize connection start event."""
        super().__init__(
            {
                "type": "bidi_connection_start",
                "connection_id": connection_id,
                "model": model,
            }
        )

    @property
    def connection_id(self) -> str:
        """Unique identifier for this streaming connection."""
        return cast(str, self["connection_id"])

    @property
    def model(self) -> str:
        """Model identifier (e.g., 'gpt-realtime', 'gemini-2.0-flash-live')."""
        return cast(str, self["model"])


class BidiConnectionRestartEvent(TypedEvent):
    """Agent is restarting the model connection after timeout."""

    def __init__(self, timeout_error: "BidiModelTimeoutError"):
        """Initialize.

        Args:
            timeout_error: Timeout error reported by the model.
        """
        super().__init__(
            {
                "type": "bidi_connection_restart",
                "timeout_error": timeout_error,
            }
        )

    @property
    def timeout_error(self) -> "BidiModelTimeoutError":
        """Model timeout error."""
        return cast("BidiModelTimeoutError", self["timeout_error"])


class BidiResponseStartEvent(TypedEvent):
    """Model starts generating a response.

    Parameters:
        response_id: Unique identifier for this response (used in response.complete).
    """

    def __init__(self, response_id: str):
        """Initialize response start event."""
        super().__init__({"type": "bidi_response_start", "response_id": response_id})

    @property
    def response_id(self) -> str:
        """Unique identifier for this response."""
        return cast(str, self["response_id"])


class BidiAudioStreamEvent(TypedEvent):
    """Streaming audio output from the model.

    Parameters:
        audio: Base64-encoded audio string.
        format: Audio encoding format.
        sample_rate: Number of audio samples per second in Hz.
        channels: Number of audio channels (1=mono, 2=stereo).
    """

    def __init__(
        self,
        audio: str,
        format: AudioFormat,
        sample_rate: AudioSampleRate,
        channels: AudioChannel,
    ):
        """Initialize audio stream event."""
        super().__init__(
            {
                "type": "bidi_audio_stream",
                "audio": audio,
                "format": format,
                "sample_rate": sample_rate,
                "channels": channels,
            }
        )

    @property
    def audio(self) -> str:
        """Base64-encoded audio string."""
        return cast(str, self["audio"])

    @property
    def format(self) -> AudioFormat:
        """Audio encoding format."""
        return cast(AudioFormat, self["format"])

    @property
    def sample_rate(self) -> AudioSampleRate:
        """Number of audio samples per second in Hz."""
        return cast(AudioSampleRate, self["sample_rate"])

    @property
    def channels(self) -> AudioChannel:
        """Number of audio channels (1=mono, 2=stereo)."""
        return cast(AudioChannel, self["channels"])


class BidiTranscriptStreamEvent(ModelStreamEvent):
    """Audio transcription streaming (user or assistant speech).

    Supports incremental transcript updates for providers that send partial
    transcripts before the final version.

    Parameters:
        delta: The incremental transcript change (ContentBlockDelta).
        text: The delta text (same as delta content for convenience).
        role: Who is speaking ("user" or "assistant").
        is_final: Whether this is the final/complete transcript.
        current_transcript: The accumulated transcript text so far (None for first delta).
    """

    def __init__(
        self,
        delta: ContentBlockDelta,
        text: str,
        role: Role,
        is_final: bool,
        current_transcript: str | None = None,
    ):
        """Initialize transcript stream event."""
        super().__init__(
            {
                "type": "bidi_transcript_stream",
                "delta": delta,
                "text": text,
                "role": role,
                "is_final": is_final,
                "current_transcript": current_transcript,
            }
        )

    @property
    def delta(self) -> ContentBlockDelta:
        """The incremental transcript change."""
        return cast(ContentBlockDelta, self["delta"])

    @property
    def text(self) -> str:
        """The text content to send to the model."""
        return cast(str, self["text"])

    @property
    def role(self) -> Role:
        """The role of the message sender."""
        return cast(Role, self["role"])

    @property
    def is_final(self) -> bool:
        """Whether this is the final/complete transcript."""
        return cast(bool, self["is_final"])

    @property
    def current_transcript(self) -> str | None:
        """The accumulated transcript text so far."""
        return cast(str | None, self.get("current_transcript"))


class BidiInterruptionEvent(TypedEvent):
    """Model generation was interrupted.

    Parameters:
        reason: Why the interruption occurred.
        response_id: ID of the response that was interrupted (may be None).
    """

    def __init__(self, reason: Literal["user_speech", "error"]):
        """Initialize interruption event."""
        super().__init__(
            {
                "type": "bidi_interruption",
                "reason": reason,
            }
        )

    @property
    def reason(self) -> str:
        """Why the interruption occurred."""
        return cast(str, self["reason"])


class BidiResponseCompleteEvent(TypedEvent):
    """Model finished generating response.

    Parameters:
        response_id: ID of the response that completed (matches response.start).
        stop_reason: Why the response ended.
    """

    def __init__(
        self,
        response_id: str,
        stop_reason: StopReason,
    ):
        """Initialize response complete event."""
        super().__init__(
            {
                "type": "bidi_response_complete",
                "response_id": response_id,
                "stop_reason": stop_reason,
            }
        )

    @property
    def response_id(self) -> str:
        """Unique identifier for this response."""
        return cast(str, self["response_id"])

    @property
    def stop_reason(self) -> StopReason:
        """Why the response ended."""
        return cast(StopReason, self["stop_reason"])


class ModalityUsage(dict):
    """Token usage for a specific modality.

    Attributes:
        modality: Type of content.
        input_tokens: Tokens used for this modality's input.
        output_tokens: Tokens used for this modality's output.
    """

    modality: Literal["text", "audio", "image", "cached"]
    input_tokens: int
    output_tokens: int


class BidiUsageEvent(TypedEvent):
    """Token usage event with modality breakdown for bidirectional streaming.

    Tracks token consumption across different modalities (audio, text, images)
    during bidirectional streaming sessions.

    Parameters:
        input_tokens: Total tokens used for all input modalities.
        output_tokens: Total tokens used for all output modalities.
        total_tokens: Sum of input and output tokens.
        modality_details: Optional list of token usage per modality.
        cache_read_input_tokens: Optional tokens read from cache.
        cache_write_input_tokens: Optional tokens written to cache.
    """

    def __init__(
        self,
        input_tokens: int,
        output_tokens: int,
        total_tokens: int,
        modality_details: list[ModalityUsage] | None = None,
        cache_read_input_tokens: int | None = None,
        cache_write_input_tokens: int | None = None,
    ):
        """Initialize usage event."""
        data: dict[str, Any] = {
            "type": "bidi_usage",
            "inputTokens": input_tokens,
            "outputTokens": output_tokens,
            "totalTokens": total_tokens,
        }
        if modality_details is not None:
            data["modality_details"] = modality_details
        if cache_read_input_tokens is not None:
            data["cacheReadInputTokens"] = cache_read_input_tokens
        if cache_write_input_tokens is not None:
            data["cacheWriteInputTokens"] = cache_write_input_tokens
        super().__init__(data)

    @property
    def input_tokens(self) -> int:
        """Total tokens used for all input modalities."""
        return cast(int, self["inputTokens"])

    @property
    def output_tokens(self) -> int:
        """Total tokens used for all output modalities."""
        return cast(int, self["outputTokens"])

    @property
    def total_tokens(self) -> int:
        """Sum of input and output tokens."""
        return cast(int, self["totalTokens"])

    @property
    def modality_details(self) -> list[ModalityUsage]:
        """Optional list of token usage per modality."""
        return cast(list[ModalityUsage], self.get("modality_details", []))

    @property
    def cache_read_input_tokens(self) -> int | None:
        """Optional tokens read from cache."""
        return cast(int | None, self.get("cacheReadInputTokens"))

    @property
    def cache_write_input_tokens(self) -> int | None:
        """Optional tokens written to cache."""
        return cast(int | None, self.get("cacheWriteInputTokens"))


class BidiConnectionCloseEvent(TypedEvent):
    """Streaming connection closed.

    Parameters:
        connection_id: Unique identifier for this streaming connection (matches BidiConnectionStartEvent).
        reason: Why the connection was closed.
    """

    def __init__(
        self,
        connection_id: str,
        reason: Literal["client_disconnect", "timeout", "error", "complete"],
    ):
        """Initialize connection close event."""
        super().__init__(
            {
                "type": "bidi_connection_close",
                "connection_id": connection_id,
                "reason": reason,
            }
        )

    @property
    def connection_id(self) -> str:
        """Unique identifier for this streaming connection."""
        return cast(str, self["connection_id"])

    @property
    def reason(self) -> str:
        """Why the interruption occurred."""
        return cast(str, self["reason"])


class BidiErrorEvent(TypedEvent):
    """Error occurred during the session.

    Stores the full Exception object as an instance attribute for debugging while
    keeping the event dict JSON-serializable. The exception can be accessed via
    the `error` property for re-raising or type-based error handling.

    Parameters:
        error: The exception that occurred.
        details: Optional additional error information.
    """

    def __init__(
        self,
        error: Exception,
        details: dict[str, Any] | None = None,
    ):
        """Initialize error event."""
        # Store serializable data in dict (for JSON serialization)
        super().__init__(
            {
                "type": "bidi_error",
                "message": str(error),
                "code": type(error).__name__,
                "details": details,
            }
        )
        # Store exception as instance attribute (not serialized)
        self._error = error

    @property
    def error(self) -> Exception:
        """The original exception that occurred.

        Can be used for re-raising or type-based error handling.
        """
        return self._error

    @property
    def code(self) -> str:
        """Error code derived from exception class name."""
        return cast(str, self["code"])

    @property
    def message(self) -> str:
        """Human-readable error message from the exception."""
        return cast(str, self["message"])

    @property
    def details(self) -> dict[str, Any] | None:
        """Additional error context beyond the exception itself."""
        return cast(dict[str, Any] | None, self.get("details"))


# ============================================================================
# Type Unions
# ============================================================================

# Note: ToolResultEvent is imported from strands.types._events and used alongside
# BidiInputEvent in send() methods for sending tool results back to the model.

BidiInputEvent = BidiTextInputEvent | BidiAudioInputEvent | BidiImageInputEvent

BidiOutputEvent = (
    BidiConnectionStartEvent
    | BidiConnectionRestartEvent
    | BidiResponseStartEvent
    | BidiAudioStreamEvent
    | BidiTranscriptStreamEvent
    | BidiInterruptionEvent
    | BidiResponseCompleteEvent
    | BidiUsageEvent
    | BidiConnectionCloseEvent
    | BidiErrorEvent
    | ToolUseStreamEvent
)<|MERGE_RESOLUTION|>--- conflicted
+++ resolved
@@ -19,27 +19,19 @@
 - Audio data stored as base64-encoded strings for JSON compatibility
 """
 
-<<<<<<< HEAD
-from typing import TYPE_CHECKING, Any, Dict, List, Literal, Optional, cast
-=======
-from typing import Any, Literal, cast
->>>>>>> 651565e4
+from typing import TYPE_CHECKING, Any, Literal, cast
 
 from ....types._events import ModelStreamEvent, ToolUseStreamEvent, TypedEvent
 from ....types.streaming import ContentBlockDelta
 
-<<<<<<< HEAD
 if TYPE_CHECKING:
     from ..models.bidi_model import BidiModelTimeoutError
 
-# Audio format constants
-=======
 AudioChannel = Literal[1, 2]
 """Number of audio channels.
 - Mono: 1
 - Stereo: 2
 """
->>>>>>> 651565e4
 AudioFormat = Literal["pcm", "wav", "opus", "mp3"]
 """Audio encoding format."""
 AudioSampleRate = Literal[16000, 24000, 48000]
