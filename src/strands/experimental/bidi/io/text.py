"""Handle text input and output from bidi agent."""

import asyncio
import logging
<<<<<<< HEAD
from typing import TYPE_CHECKING
=======
import sys
>>>>>>> 1e5adc68

from ..types.events import BidiInterruptionEvent, BidiOutputEvent, BidiTextInputEvent, BidiTranscriptStreamEvent
from ..types.io import BidiInput, BidiOutput

if TYPE_CHECKING:
    from ..agent.agent import BidiAgent

logger = logging.getLogger(__name__)


class _BidiTextInput(BidiInput):
    """Handle text input from user."""

    def __init__(self) -> None:
        """Setup async stream reader."""
        self._reader = asyncio.StreamReader()

<<<<<<< HEAD
    async def start(self, agent: "BidiAgent") -> None:
        """Start text output.
        
        Args:
            agent: The BidiAgent instance, providing access to model configuration.
        """
        pass
=======
    async def start(self) -> None:
        """Connect reader to stdin."""
        loop = asyncio.get_running_loop()
        protocol = asyncio.StreamReaderProtocol(self._reader)
        await loop.connect_read_pipe(lambda: protocol, sys.stdin)

    async def __call__(self) -> BidiTextInputEvent:
        """Read user input from stdin."""
        text = (await self._reader.readline()).decode().strip()
        return BidiTextInputEvent(text, role="user")
>>>>>>> 1e5adc68


class _BidiTextOutput(BidiOutput):
    """Handle text output from bidi agent."""

    async def __call__(self, event: BidiOutputEvent) -> None:
        """Print text events to stdout."""
        if isinstance(event, BidiInterruptionEvent):
            logger.debug("reason=<%s> | text output interrupted", event["reason"])
            print("interrupted")

        elif isinstance(event, BidiTranscriptStreamEvent):
            text = event["text"]
            is_final = event["is_final"]
            role = event["role"]

            logger.debug(
                "role=<%s>, is_final=<%s>, text_length=<%d> | text transcript received",
                role,
                is_final,
                len(text),
            )

            if not is_final:
                text = f"Preview: {text}"

            print(text)


class BidiTextIO:
    """Handle text input and output from bidi agent."""

    def input(self) -> _BidiTextInput:
        """Return text processing BidiInput."""
        return _BidiTextInput()

    def output(self) -> _BidiTextOutput:
        """Return text processing BidiOutput."""
        return _BidiTextOutput()<|MERGE_RESOLUTION|>--- conflicted
+++ resolved
@@ -2,11 +2,8 @@
 
 import asyncio
 import logging
-<<<<<<< HEAD
 from typing import TYPE_CHECKING
-=======
 import sys
->>>>>>> 1e5adc68
 
 from ..types.events import BidiInterruptionEvent, BidiOutputEvent, BidiTextInputEvent, BidiTranscriptStreamEvent
 from ..types.io import BidiInput, BidiOutput
@@ -24,15 +21,6 @@
         """Setup async stream reader."""
         self._reader = asyncio.StreamReader()
 
-<<<<<<< HEAD
-    async def start(self, agent: "BidiAgent") -> None:
-        """Start text output.
-        
-        Args:
-            agent: The BidiAgent instance, providing access to model configuration.
-        """
-        pass
-=======
     async def start(self) -> None:
         """Connect reader to stdin."""
         loop = asyncio.get_running_loop()
@@ -43,7 +31,6 @@
         """Read user input from stdin."""
         text = (await self._reader.readline()).decode().strip()
         return BidiTextInputEvent(text, role="user")
->>>>>>> 1e5adc68
 
 
 class _BidiTextOutput(BidiOutput):
