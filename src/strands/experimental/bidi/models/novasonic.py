"""Nova Sonic bidirectional model provider for real-time streaming conversations.

Implements the BidiModel interface for Amazon's Nova Sonic, handling the
complex event sequencing and audio processing required by Nova Sonic's
InvokeModelWithBidirectionalStream protocol.

Nova Sonic specifics:
- Hierarchical event sequences: connectionStart → promptStart → content streaming
- Base64-encoded audio format with hex encoding
- Tool execution with content containers and identifier tracking
- 8-minute connection limits with proper cleanup sequences
- Interruption detection through stopReason events
"""

import asyncio
import base64
import json
import logging
import traceback
import uuid
from typing import AsyncIterable

from aws_sdk_bedrock_runtime.client import BedrockRuntimeClient, InvokeModelWithBidirectionalStreamOperationInput
from aws_sdk_bedrock_runtime.config import Config, HTTPAuthSchemeResolver, SigV4AuthScheme
from aws_sdk_bedrock_runtime.models import (
    BidirectionalInputPayloadPart,
    InvokeModelWithBidirectionalStreamInputChunk,
)
from smithy_aws_core.identity.environment import EnvironmentCredentialsResolver

from ....types._events import ToolResultEvent, ToolUseStreamEvent
from ....types.content import Messages
from ....types.tools import ToolResult, ToolSpec, ToolUse
from ..types.events import (
    BidiAudioInputEvent,
    BidiAudioStreamEvent,
    BidiConnectionCloseEvent,
    BidiConnectionStartEvent,
    BidiErrorEvent,
    BidiImageInputEvent,
    BidiInputEvent,
    BidiInterruptionEvent,
    BidiOutputEvent,
    BidiResponseCompleteEvent,
    BidiResponseStartEvent,
    BidiTextInputEvent,
    BidiTranscriptStreamEvent,
    BidiUsageEvent,
)
from .bidi_model import BidiModel

logger = logging.getLogger(__name__)

# Nova Sonic configuration constants
NOVA_INFERENCE_CONFIG = {"maxTokens": 1024, "topP": 0.9, "temperature": 0.7}

NOVA_AUDIO_INPUT_CONFIG = {
    "mediaType": "audio/lpcm",
    "sampleRateHertz": 16000,
    "sampleSizeBits": 16,
    "channelCount": 1,
    "audioType": "SPEECH",
    "encoding": "base64",
}

NOVA_AUDIO_OUTPUT_CONFIG = {
    "mediaType": "audio/lpcm",
    "sampleRateHertz": 16000,
    "sampleSizeBits": 16,
    "channelCount": 1,
    "voiceId": "matthew",
    "encoding": "base64",
    "audioType": "SPEECH",
}

NOVA_TEXT_CONFIG = {"mediaType": "text/plain"}
NOVA_TOOL_CONFIG = {"mediaType": "application/json"}

# Timing constants
RESPONSE_TIMEOUT = 1.0


class BidiNovaSonicModel(BidiModel):
    """Nova Sonic implementation for bidirectional streaming.

    Combines model configuration and connection state in a single class.
    Manages Nova Sonic's complex event sequencing, audio format conversion, and
    tool execution patterns while providing the standard BidiModel interface.
    """

    def __init__(self, model_id: str = "amazon.nova-sonic-v1:0", region: str = "us-east-1", **kwargs) -> None:
        """Initialize Nova Sonic bidirectional model.

        Args:
            model_id: Nova Sonic model identifier.
            region: AWS region.
            **kwargs: Reserved for future parameters.
        """
        # Model configuration
        self.model_id = model_id
        self.region = region
        self.client = None

        # Connection state (initialized in start())
        self.stream = None
        self.connection_id = None
        self._active = False

        # Nova Sonic requires unique content names
        self.audio_content_name = None

        # Audio connection state
        self.audio_connection_active = False

        # Track API-provided identifiers
        self._current_completion_id = None
        self._current_role = None
        self._generation_stage = None

<<<<<<< HEAD
        # Ensure certain events are sent in sequence when required
        self._send_lock = asyncio.Lock()

        logger.debug("Nova Sonic bidirectional model initialized: %s", model_id)
=======
        logger.debug("model_id=<%s> | nova sonic model initialized", model_id)
>>>>>>> bf6236ba

    async def start(
        self,
        system_prompt: str | None = None,
        tools: list[ToolSpec] | None = None,
        messages: Messages | None = None,
        **kwargs,
    ) -> None:
        """Establish bidirectional connection to Nova Sonic.

        Args:
            system_prompt: System instructions for the model.
            tools: List of tools available to the model.
            messages: Conversation history to initialize with.
            **kwargs: Additional configuration options.
        """
        if self._active:
            raise RuntimeError("Connection already active. Close the existing connection before creating a new one.")

        logger.debug("nova connection starting")

        try:
            # Initialize client if needed
            if not self.client:
                await self._initialize_client()

            # Initialize connection state
            self.connection_id = str(uuid.uuid4())
            self._active = True
            self.audio_content_name = str(uuid.uuid4())

            # Start Nova Sonic bidirectional stream
            self.stream = await self.client.invoke_model_with_bidirectional_stream(
                InvokeModelWithBidirectionalStreamOperationInput(model_id=self.model_id)
            )

            # Validate stream
            if not self.stream:
                logger.error("Stream is None")
                raise ValueError("Stream cannot be None")

            logger.debug("connection_id=<%s> | nova sonic connection initialized", self.connection_id)

            # Send initialization events
            system_prompt = system_prompt or "You are a helpful assistant. Keep responses brief."
            init_events = self._build_initialization_events(system_prompt, tools or [], messages)

            logger.debug("event_count=<%d> | sending nova sonic initialization events", len(init_events))
            await self._send_initialization_events(init_events)

            logger.info("connection_id=<%s> | nova sonic connection established", self.connection_id)

        except Exception as e:
            self._active = False
            logger.error("error=<%s> | nova connection create failed", str(e))
            raise

    def _build_initialization_events(
        self, system_prompt: str, tools: list[ToolSpec], messages: Messages | None
    ) -> list[str]:
        """Build the sequence of initialization events."""
        events = [self._get_connection_start_event(), self._get_prompt_start_event(tools)]

        events.extend(self._get_system_prompt_events(system_prompt))

        # Message history would be processed here if needed in the future
        # Currently not implemented as it's not used in the existing test cases

        return events

    async def _send_initialization_events(self, events: list[str]) -> None:
        """Send initialization events."""
        await self._send_nova_event(events)

    def _log_event_type(self, nova_event: dict[str, any]) -> None:
        """Log specific Nova Sonic event types for debugging."""
        if "usageEvent" in nova_event:
            logger.debug("usage=<%s> | nova usage event received", nova_event["usageEvent"])
        elif "textOutput" in nova_event:
            logger.debug("nova text output received")
        elif "toolUse" in nova_event:
            tool_use = nova_event["toolUse"]
            logger.debug(
                "tool_name=<%s>, tool_use_id=<%s> | nova tool use received",
                tool_use["toolName"],
                tool_use["toolUseId"],
            )
        elif "audioOutput" in nova_event:
            audio_content = nova_event["audioOutput"]["content"]
            audio_bytes = base64.b64decode(audio_content)
            logger.debug("audio_bytes=<%d> | nova audio output received", len(audio_bytes))

    async def receive(self) -> AsyncIterable[dict[str, any]]:
        """Receive Nova Sonic events and convert to provider-agnostic format."""
        if not self.stream:
            logger.error("Stream is None")
            return

        logger.debug("nova event stream starting")

        # Emit connection start event
        yield BidiConnectionStartEvent(connection_id=self.connection_id, model=self.model_id)

        try:
            while self._active:
                try:
                    output = await asyncio.wait_for(self.stream.await_output(), timeout=RESPONSE_TIMEOUT)
                    result = await output[1].receive()

                    response_data = result.value.bytes_.decode("utf-8")
                    json_data = json.loads(response_data)
                    nova_event = json_data["event"]
                    self._log_event_type(nova_event)

                    # Convert to provider-agnostic format
                    provider_event = self._convert_nova_event(nova_event)
                    if provider_event:
                        yield provider_event

                except asyncio.TimeoutError:
                    continue

        except Exception as e:
            logger.error("error=<%s> | error receiving nova sonic event", e)
            logger.error(traceback.format_exc())
            yield BidiErrorEvent(error=e)
        finally:
            # Emit connection close event
            yield BidiConnectionCloseEvent(connection_id=self.connection_id, reason="complete")

    async def send(
        self,
        content: BidiInputEvent | ToolResultEvent,
    ) -> None:
        """Unified send method for all content types. Sends the given content to Nova Sonic.

        Dispatches to appropriate internal handler based on content type.

        Args:
            content: Typed event (BidiTextInputEvent, BidiAudioInputEvent, BidiImageInputEvent, or ToolResultEvent).
        """
        if not self._active:
            return

        try:
            if isinstance(content, BidiTextInputEvent):
                await self._send_text_content(content.text)
            elif isinstance(content, BidiAudioInputEvent):
                await self._send_audio_content(content)
            elif isinstance(content, BidiImageInputEvent):
                # BidiImageInputEvent - not supported by Nova Sonic
                logger.warning("Image input not supported by Nova Sonic")
            elif isinstance(content, ToolResultEvent):
                tool_result = content.get("tool_result")
                if tool_result:
                    await self._send_tool_result(tool_result)
            else:
                logger.warning("content_type=<%s> | unknown content type", type(content).__name__)
        except Exception as e:
            logger.error("error=<%s> | error sending content to nova sonic", e)
            raise  # Propagate exception for debugging in experimental code

    async def _start_audio_connection(self) -> None:
        """Internal: Start audio input connection (call once before sending audio chunks)."""
        if self.audio_connection_active:
            return

        logger.debug("nova audio connection starting")

        audio_content_start = json.dumps(
            {
                "event": {
                    "contentStart": {
                        "promptName": self.connection_id,
                        "contentName": self.audio_content_name,
                        "type": "AUDIO",
                        "interactive": True,
                        "role": "USER",
                        "audioInputConfiguration": NOVA_AUDIO_INPUT_CONFIG,
                    }
                }
            }
        )

        await self._send_nova_event([audio_content_start])
        self.audio_connection_active = True

    async def _send_audio_content(self, audio_input: BidiAudioInputEvent) -> None:
        """Internal: Send audio using Nova Sonic protocol-specific format."""
        # Start audio connection if not already active
        if not self.audio_connection_active:
            await self._start_audio_connection()

        # Audio is already base64 encoded in the event
        # Send audio input event
        audio_event = json.dumps(
            {
                "event": {
                    "audioInput": {
                        "promptName": self.connection_id,
                        "contentName": self.audio_content_name,
                        "content": audio_input.audio,
                    }
                }
            }
        )

        await self._send_nova_event([audio_event])

    async def _end_audio_input(self) -> None:
        """Internal: End current audio input connection to trigger Nova Sonic processing."""
        if not self.audio_connection_active:
            return

        logger.debug("nova audio connection ending")

        audio_content_end = json.dumps(
            {"event": {"contentEnd": {"promptName": self.connection_id, "contentName": self.audio_content_name}}}
        )

        await self._send_nova_event([audio_content_end])
        self.audio_connection_active = False

    async def _send_text_content(self, text: str) -> None:
        """Internal: Send text content using Nova Sonic format."""
        content_name = str(uuid.uuid4())
        events = [
            self._get_text_content_start_event(content_name),
            self._get_text_input_event(content_name, text),
            self._get_content_end_event(content_name),
        ]
        await self._send_nova_event(events)

    async def _send_interrupt(self) -> None:
        """Internal: Send interruption signal to Nova Sonic."""
        # Nova Sonic handles interruption through special input events
        interrupt_event = json.dumps(
            {
                "event": {
                    "audioInput": {
                        "promptName": self.connection_id,
                        "contentName": self.audio_content_name,
                        "stopReason": "INTERRUPTED",
                    }
                }
            }
        )
        await self._send_nova_event([interrupt_event])

    async def _send_tool_result(self, tool_result: ToolResult) -> None:
        """Internal: Send tool result using Nova Sonic toolResult format."""
        tool_use_id = tool_result.get("toolUseId")

        logger.debug("tool_use_id=<%s> | sending nova tool result", tool_use_id)

        # Extract result content
        result_data = {}
        if "content" in tool_result:
            # Extract text from content blocks
            for block in tool_result["content"]:
                if "text" in block:
                    result_data = {"result": block["text"]}
                    break

        content_name = str(uuid.uuid4())
        events = [
            self._get_tool_content_start_event(content_name, tool_use_id),
            self._get_tool_result_event(content_name, result_data),
            self._get_content_end_event(content_name),
        ]
        await self._send_nova_event(events)

    async def stop(self) -> None:
        """Close Nova Sonic connection with proper cleanup sequence."""
        if not self._active:
            return

        logger.debug("nova connection cleanup starting")
        self._active = False

        try:
            # End audio connection if active
            if self.audio_connection_active:
                await self._end_audio_input()

            # Send cleanup events
            cleanup_events = [self._get_prompt_end_event(), self._get_connection_end_event()]
<<<<<<< HEAD
            try:
                await self._send_nova_event(cleanup_events)
            except Exception as e:
                logger.warning("Error during Nova Sonic cleanup: %s", e)
=======

            for event in cleanup_events:
                try:
                    await self._send_nova_event(event)
                except Exception as e:
                    logger.warning("error=<%s> | error during nova sonic cleanup", e)
>>>>>>> bf6236ba

            # Close stream
            try:
                await self.stream.input_stream.close()
            except Exception as e:
                logger.warning("error=<%s> | error closing nova sonic stream", e)

        except Exception as e:
            logger.error("error=<%s> | nova cleanup failed", str(e))
        finally:
            logger.debug("nova connection closed")

    def _convert_nova_event(self, nova_event: dict[str, any]) -> BidiOutputEvent | None:
        """Convert Nova Sonic events to TypedEvent format."""
        # Handle completion start - track completionId
        if "completionStart" in nova_event:
            completion_data = nova_event["completionStart"]
            self._current_completion_id = completion_data.get("completionId")
            logger.debug("completion_id=<%s> | nova completion started", self._current_completion_id)
            return None

        # Handle completion end
        if "completionEnd" in nova_event:
            completion_data = nova_event["completionEnd"]
            completion_id = completion_data.get("completionId", self._current_completion_id)
            stop_reason = completion_data.get("stopReason", "END_TURN")

            event = BidiResponseCompleteEvent(
                response_id=completion_id or str(uuid.uuid4()),  # Fallback to UUID if missing
                stop_reason="interrupted" if stop_reason == "INTERRUPTED" else "complete",
            )

            # Clear completion tracking
            self._current_completion_id = None
            return event

        # Handle audio output
        if "audioOutput" in nova_event:
            # Audio is already base64 string from Nova Sonic
            audio_content = nova_event["audioOutput"]["content"]
            return BidiAudioStreamEvent(
                audio=audio_content, format="pcm", sample_rate=NOVA_AUDIO_OUTPUT_CONFIG["sampleRateHertz"], channels=1
            )

        # Handle text output (transcripts)
        elif "textOutput" in nova_event:
            text_content = nova_event["textOutput"]["content"]
            # Check for Nova Sonic interruption pattern
            if '{ "interrupted" : true }' in text_content:
                logger.debug("nova interruption detected in text output")
                return BidiInterruptionEvent(reason="user_speech")

            return BidiTranscriptStreamEvent(
                delta={"text": text_content},
                text=text_content,
                role=self._current_role.lower() if self._current_role else "assistant",
                is_final=self._generation_stage == "FINAL",
                current_transcript=text_content,
            )

        # Handle tool use
        if "toolUse" in nova_event:
            tool_use = nova_event["toolUse"]
            tool_use_event: ToolUse = {
                "toolUseId": tool_use["toolUseId"],
                "name": tool_use["toolName"],
                "input": json.loads(tool_use["content"]),
            }
            # Return ToolUseStreamEvent for consistency with standard agent
            return ToolUseStreamEvent(delta={"toolUse": tool_use_event}, current_tool_use=tool_use_event)

        # Handle interruption
        if nova_event.get("stopReason") == "INTERRUPTED":
            logger.debug("nova interruption detected via stop reason")
            return BidiInterruptionEvent(reason="user_speech")

        # Handle usage events - convert to multimodal usage format
        if "usageEvent" in nova_event:
            usage_data = nova_event["usageEvent"]
            total_input = usage_data.get("totalInputTokens", 0)
            total_output = usage_data.get("totalOutputTokens", 0)

            return BidiUsageEvent(
                input_tokens=total_input,
                output_tokens=total_output,
                total_tokens=usage_data.get("totalTokens", total_input + total_output),
            )

        # Handle content start events (track role and emit response start)
        if "contentStart" in nova_event:
            content_data = nova_event["contentStart"]
            role = content_data.get("role", "unknown")
            # Store role for subsequent text output events
            self._current_role = role

            if content_data["type"] == "TEXT":
                self._generation_stage = json.loads(content_data["additionalModelFields"])["generationStage"]

            # Emit response start event using API-provided completionId
            # completionId should already be tracked from completionStart event
            return BidiResponseStartEvent(
                response_id=self._current_completion_id or str(uuid.uuid4())  # Fallback to UUID if missing
            )

        # Ignore other events (contentEnd, etc.)
        return

    # Nova Sonic event template methods
    def _get_connection_start_event(self) -> str:
        """Generate Nova Sonic connection start event."""
        return json.dumps({"event": {"sessionStart": {"inferenceConfiguration": NOVA_INFERENCE_CONFIG}}})

    def _get_prompt_start_event(self, tools: list[ToolSpec]) -> str:
        """Generate Nova Sonic prompt start event with tool configuration."""
        prompt_start_event = {
            "event": {
                "promptStart": {
                    "promptName": self.connection_id,
                    "textOutputConfiguration": NOVA_TEXT_CONFIG,
                    "audioOutputConfiguration": NOVA_AUDIO_OUTPUT_CONFIG,
                }
            }
        }

        if tools:
            tool_config = self._build_tool_configuration(tools)
            prompt_start_event["event"]["promptStart"]["toolUseOutputConfiguration"] = NOVA_TOOL_CONFIG
            prompt_start_event["event"]["promptStart"]["toolConfiguration"] = {"tools": tool_config}

        return json.dumps(prompt_start_event)

    def _build_tool_configuration(self, tools: list[ToolSpec]) -> list[dict]:
        """Build tool configuration from tool specs."""
        tool_config = []
        for tool in tools:
            input_schema = (
                {"json": json.dumps(tool["inputSchema"]["json"])}
                if "json" in tool["inputSchema"]
                else {"json": json.dumps(tool["inputSchema"])}
            )

            tool_config.append(
                {"toolSpec": {"name": tool["name"], "description": tool["description"], "inputSchema": input_schema}}
            )
        return tool_config

    def _get_system_prompt_events(self, system_prompt: str) -> list[str]:
        """Generate system prompt events."""
        content_name = str(uuid.uuid4())
        return [
            self._get_text_content_start_event(content_name, "SYSTEM"),
            self._get_text_input_event(content_name, system_prompt),
            self._get_content_end_event(content_name),
        ]

    def _get_text_content_start_event(self, content_name: str, role: str = "USER") -> str:
        """Generate text content start event."""
        return json.dumps(
            {
                "event": {
                    "contentStart": {
                        "promptName": self.connection_id,
                        "contentName": content_name,
                        "type": "TEXT",
                        "role": role,
                        "interactive": True,
                        "textInputConfiguration": NOVA_TEXT_CONFIG,
                    }
                }
            }
        )

    def _get_tool_content_start_event(self, content_name: str, tool_use_id: str) -> str:
        """Generate tool content start event."""
        return json.dumps(
            {
                "event": {
                    "contentStart": {
                        "promptName": self.connection_id,
                        "contentName": content_name,
                        "interactive": False,
                        "type": "TOOL",
                        "role": "TOOL",
                        "toolResultInputConfiguration": {
                            "toolUseId": tool_use_id,
                            "type": "TEXT",
                            "textInputConfiguration": NOVA_TEXT_CONFIG,
                        },
                    }
                }
            }
        )

    def _get_text_input_event(self, content_name: str, text: str) -> str:
        """Generate text input event."""
        return json.dumps(
            {"event": {"textInput": {"promptName": self.connection_id, "contentName": content_name, "content": text}}}
        )

    def _get_tool_result_event(self, content_name: str, result: dict[str, any]) -> str:
        """Generate tool result event."""
        return json.dumps(
            {
                "event": {
                    "toolResult": {
                        "promptName": self.connection_id,
                        "contentName": content_name,
                        "content": json.dumps(result),
                    }
                }
            }
        )

    def _get_content_end_event(self, content_name: str) -> str:
        """Generate content end event."""
        return json.dumps({"event": {"contentEnd": {"promptName": self.connection_id, "contentName": content_name}}})

    def _get_prompt_end_event(self) -> str:
        """Generate prompt end event."""
        return json.dumps({"event": {"promptEnd": {"promptName": self.connection_id}}})

    def _get_connection_end_event(self) -> str:
        """Generate connection end event."""
        return json.dumps({"event": {"connectionEnd": {}}})

    async def _send_nova_event(self, events: list[str]) -> None:
        """Send event JSON string to Nova Sonic stream.

        A lock is used to send events in sequence when required (e.g., tool result start, content, and end).

        Args:
            events: Jsonified event.
        """
        try:
<<<<<<< HEAD
            async with self._send_lock:
                for event in events:
                    bytes_data = event.encode("utf-8")
                    chunk = InvokeModelWithBidirectionalStreamInputChunk(
                        value=BidirectionalInputPayloadPart(bytes_=bytes_data)
                    )
                    await self.stream.input_stream.send(chunk)
                    logger.debug("Successfully sent Nova Sonic event")
=======
            # Event is already a JSON string
            bytes_data = event.encode("utf-8")
            chunk = InvokeModelWithBidirectionalStreamInputChunk(value=BidirectionalInputPayloadPart(bytes_=bytes_data))
            await self.stream.input_stream.send(chunk)
            logger.debug("nova sonic event sent successfully")
>>>>>>> bf6236ba

        except Exception as e:
            logger.error("error=<%s>, event=<%s> | error sending nova sonic event", e, event[:100])
            raise

    async def _initialize_client(self) -> None:
        """Initialize Nova Sonic client."""
        try:
            config = Config(
                endpoint_uri=f"https://bedrock-runtime.{self.region}.amazonaws.com",
                region=self.region,
                aws_credentials_identity_resolver=EnvironmentCredentialsResolver(),
                auth_scheme_resolver=HTTPAuthSchemeResolver(),
                auth_schemes={"aws.auth#sigv4": SigV4AuthScheme(service="bedrock")},
            )

            self.client = BedrockRuntimeClient(config=config)
            logger.debug("region=<%s> | nova sonic client initialized", self.region)

        except ImportError as e:
            logger.error("error=<%s> | nova sonic dependencies not available", e)
            raise
        except Exception as e:
            logger.error("error=<%s> | error initializing nova sonic client", e)
            raise<|MERGE_RESOLUTION|>--- conflicted
+++ resolved
@@ -117,14 +117,10 @@
         self._current_role = None
         self._generation_stage = None
 
-<<<<<<< HEAD
         # Ensure certain events are sent in sequence when required
         self._send_lock = asyncio.Lock()
 
-        logger.debug("Nova Sonic bidirectional model initialized: %s", model_id)
-=======
         logger.debug("model_id=<%s> | nova sonic model initialized", model_id)
->>>>>>> bf6236ba
 
     async def start(
         self,
@@ -412,19 +408,10 @@
 
             # Send cleanup events
             cleanup_events = [self._get_prompt_end_event(), self._get_connection_end_event()]
-<<<<<<< HEAD
             try:
                 await self._send_nova_event(cleanup_events)
             except Exception as e:
-                logger.warning("Error during Nova Sonic cleanup: %s", e)
-=======
-
-            for event in cleanup_events:
-                try:
-                    await self._send_nova_event(event)
-                except Exception as e:
-                    logger.warning("error=<%s> | error during nova sonic cleanup", e)
->>>>>>> bf6236ba
+                logger.warning("error=<%s> | error during nova sonic cleanup", e)
 
             # Close stream
             try:
@@ -659,7 +646,6 @@
             events: Jsonified event.
         """
         try:
-<<<<<<< HEAD
             async with self._send_lock:
                 for event in events:
                     bytes_data = event.encode("utf-8")
@@ -667,14 +653,7 @@
                         value=BidirectionalInputPayloadPart(bytes_=bytes_data)
                     )
                     await self.stream.input_stream.send(chunk)
-                    logger.debug("Successfully sent Nova Sonic event")
-=======
-            # Event is already a JSON string
-            bytes_data = event.encode("utf-8")
-            chunk = InvokeModelWithBidirectionalStreamInputChunk(value=BidirectionalInputPayloadPart(bytes_=bytes_data))
-            await self.stream.input_stream.send(chunk)
-            logger.debug("nova sonic event sent successfully")
->>>>>>> bf6236ba
+                    logger.debug("nova sonic event sent successfully")
 
         except Exception as e:
             logger.error("error=<%s>, event=<%s> | error sending nova sonic event", e, event[:100])
