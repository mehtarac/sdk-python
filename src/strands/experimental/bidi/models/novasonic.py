"""Nova Sonic bidirectional model provider for real-time streaming conversations.

Implements the BidiModel interface for Amazon's Nova Sonic, handling the
complex event sequencing and audio processing required by Nova Sonic's
InvokeModelWithBidirectionalStream protocol.

Nova Sonic specifics:
- Hierarchical event sequences: connectionStart → promptStart → content streaming
- Base64-encoded audio format with hex encoding
- Tool execution with content containers and identifier tracking
- 8-minute connection limits with proper cleanup sequences
- Interruption detection through stopReason events
"""

import asyncio
import base64
import json
import logging
import uuid
from typing import Any, AsyncIterable

import boto3
from aws_sdk_bedrock_runtime.client import BedrockRuntimeClient, InvokeModelWithBidirectionalStreamOperationInput
from aws_sdk_bedrock_runtime.config import Config, HTTPAuthSchemeResolver, SigV4AuthScheme
from aws_sdk_bedrock_runtime.models import (
    BidirectionalInputPayloadPart,
    InvokeModelWithBidirectionalStreamInputChunk,
)
from smithy_aws_core.identity.static import StaticCredentialsResolver
from smithy_core.aio.eventstream import DuplexEventStream

from ....types._events import ToolResultEvent, ToolUseStreamEvent
from ....types.content import Messages
from ....types.tools import ToolResult, ToolSpec, ToolUse
from .._async import start, stop
from ..types.events import (
    BidiAudioInputEvent,
    BidiAudioStreamEvent,
    BidiConnectionCloseEvent,
    BidiConnectionStartEvent,
    BidiInputEvent,
    BidiInterruptionEvent,
    BidiOutputEvent,
    BidiResponseCompleteEvent,
    BidiResponseStartEvent,
    BidiTextInputEvent,
    BidiTranscriptStreamEvent,
    BidiUsageEvent,
)
from .bidi_model import BidiModel

logger = logging.getLogger(__name__)

# Nova Sonic configuration constants
NOVA_INFERENCE_CONFIG = {"maxTokens": 1024, "topP": 0.9, "temperature": 0.7}

NOVA_AUDIO_INPUT_CONFIG = {
    "mediaType": "audio/lpcm",
    "sampleRateHertz": 16000,
    "sampleSizeBits": 16,
    "channelCount": 1,
    "audioType": "SPEECH",
    "encoding": "base64",
}

NOVA_AUDIO_OUTPUT_CONFIG = {
    "mediaType": "audio/lpcm",
    "sampleRateHertz": 16000,
    "sampleSizeBits": 16,
    "channelCount": 1,
    "voiceId": "matthew",
    "encoding": "base64",
    "audioType": "SPEECH",
}

NOVA_TEXT_CONFIG = {"mediaType": "text/plain"}
NOVA_TOOL_CONFIG = {"mediaType": "application/json"}


class BidiNovaSonicModel(BidiModel):
    """Nova Sonic implementation for bidirectional streaming.

    Combines model configuration and connection state in a single class.
    Manages Nova Sonic's complex event sequencing, audio format conversion, and
    tool execution patterns while providing the standard BidiModel interface.

    Attributes:
        _stream: open bedrock stream to nova sonic.
    """

    _stream: DuplexEventStream

    def __init__(
        self,
        model_id: str = "amazon.nova-sonic-v1:0",
        boto_session: boto3.Session | None = None,
        region: str | None = None,
        **kwargs: Any,
    ) -> None:
        """Initialize Nova Sonic bidirectional model.

        Args:
            model_id: Nova Sonic model identifier.
            boto_session: Boto Session to use when calling the Nova Sonic Model.
            region: AWS region
            **kwargs: Reserved for future parameters.
        """
        if region and boto_session:
            raise ValueError("Cannot specify both `region_name` and `boto_session`.")

        # Create session and resolve region
        self._session = boto_session or boto3.Session()
        resolved_region = region or self._session.region_name or "us-east-1"

        # Model configuration
        self.model_id = model_id
        self.region = resolved_region

        # Track API-provided identifiers
        self._connection_id: str | None = None
        self._audio_content_name: str | None = None
        self._current_completion_id: str | None = None

        # Indicates if model is done generating transcript
        self._generation_stage: str | None = None

        # Ensure certain events are sent in sequence when required
        self._send_lock = asyncio.Lock()

        logger.debug("model_id=<%s> | nova sonic model initialized", model_id)

    @start
    async def start(
        self,
        system_prompt: str | None = None,
        tools: list[ToolSpec] | None = None,
        messages: Messages | None = None,
        **kwargs: Any,
    ) -> None:
        """Establish bidirectional connection to Nova Sonic.

        Args:
            system_prompt: System instructions for the model.
            tools: List of tools available to the model.
            messages: Conversation history to initialize with.
            **kwargs: Additional configuration options.

        Raises:
            RuntimeError: If user calls start again without first stopping.
        """
        if self._connection_id:
            raise RuntimeError("call stop before starting again")

        logger.debug("nova connection starting")

        self._connection_id = str(uuid.uuid4())

        # Get credentials from boto3 session (full credential chain)
        credentials = self._session.get_credentials()

        if not credentials:
            raise ValueError(
                "no AWS credentials found. configure credentials via environment variables, "
                "credential files, IAM roles, or SSO."
            )

        # Use static resolver with credentials configured as properties
        resolver = StaticCredentialsResolver()

        config = Config(
            endpoint_uri=f"https://bedrock-runtime.{self.region}.amazonaws.com",
            region=self.region,
            aws_credentials_identity_resolver=resolver,
            auth_scheme_resolver=HTTPAuthSchemeResolver(),
            auth_schemes={"aws.auth#sigv4": SigV4AuthScheme(service="bedrock")},
            # Configure static credentials as properties
            aws_access_key_id=credentials.access_key,
            aws_secret_access_key=credentials.secret_key,
            aws_session_token=credentials.token,
        )

        self.client = BedrockRuntimeClient(config=config)
        logger.debug("region=<%s> | nova sonic client initialized", self.region)

        client = BedrockRuntimeClient(config=config)
        self._stream = await client.invoke_model_with_bidirectional_stream(
            InvokeModelWithBidirectionalStreamOperationInput(model_id=self.model_id)
        )
        logger.debug("region=<%s> | nova sonic client initialized", self.region)

        init_events = self._build_initialization_events(system_prompt, tools, messages)
        logger.debug("event_count=<%d> | sending nova sonic initialization events", len(init_events))
        await self._send_nova_events(init_events)

        logger.info("connection_id=<%s> | nova sonic connection established", self._connection_id)

    def _build_initialization_events(
        self, system_prompt: str | None, tools: list[ToolSpec] | None, messages: Messages | None
    ) -> list[str]:
        """Build the sequence of initialization events."""
        tools = tools or []
        events = [
            self._get_connection_start_event(),
            self._get_prompt_start_event(tools),
            *self._get_system_prompt_events(system_prompt),
        ]

<<<<<<< HEAD
        # Add conversation history if provided
        if messages:
            events.extend(self._get_message_history_events(messages))
            logger.debug("message_count=<%d> | conversation history added to initialization", len(messages))
=======
        # TODO: Message history would be processed here if needed in the future
        # Currently not implemented as it's not used in the existing test cases
>>>>>>> 06517ea4

        return events

    def _log_event_type(self, nova_event: dict[str, Any]) -> None:
        """Log specific Nova Sonic event types for debugging."""
        if "usageEvent" in nova_event:
            logger.debug("usage=<%s> | nova usage event received", nova_event["usageEvent"])
        elif "textOutput" in nova_event:
            logger.debug("nova text output received")
        elif "toolUse" in nova_event:
            tool_use = nova_event["toolUse"]
            logger.debug(
                "tool_name=<%s>, tool_use_id=<%s> | nova tool use received",
                tool_use["toolName"],
                tool_use["toolUseId"],
            )
        elif "audioOutput" in nova_event:
            audio_content = nova_event["audioOutput"]["content"]
            audio_bytes = base64.b64decode(audio_content)
            logger.debug("audio_bytes=<%d> | nova audio output received", len(audio_bytes))

    async def receive(self) -> AsyncIterable[BidiOutputEvent]:  # type: ignore[override]
        """Receive Nova Sonic events and convert to provider-agnostic format.

        Raises:
            RuntimeError: If start has not been called.
        """
        if not self._connection_id:
            raise RuntimeError("must call start")

        logger.debug("nova event stream starting")
        yield BidiConnectionStartEvent(connection_id=self._connection_id, model=self.model_id)

        try:
            _, output = await self._stream.await_output()
            while True:
                event_data = await output.receive()
                nova_event = json.loads(event_data.value.bytes_.decode("utf-8"))["event"]
                self._log_event_type(nova_event)

                model_event = self._convert_nova_event(nova_event)
                if model_event:
                    yield model_event
        finally:
            yield BidiConnectionCloseEvent(connection_id=self._connection_id, reason="complete")

    async def send(self, content: BidiInputEvent | ToolResultEvent) -> None:
        """Unified send method for all content types. Sends the given content to Nova Sonic.

        Dispatches to appropriate internal handler based on content type.

        Args:
            content: Input event.

        Raises:
            ValueError: If content type not supported (e.g., image content).
        """
        if not self._connection_id:
            raise RuntimeError("must call start")

        if isinstance(content, BidiTextInputEvent):
            await self._send_text_content(content.text)
        elif isinstance(content, BidiAudioInputEvent):
            await self._send_audio_content(content)
        elif isinstance(content, ToolResultEvent):
            tool_result = content.get("tool_result")
            if tool_result:
                await self._send_tool_result(tool_result)
        else:
            raise ValueError(f"content_type={type(content)} | content not supported by nova sonic")

    async def _start_audio_connection(self) -> None:
        """Internal: Start audio input connection (call once before sending audio chunks)."""
        logger.debug("nova audio connection starting")
        self._audio_content_name = str(uuid.uuid4())

        audio_content_start = json.dumps(
            {
                "event": {
                    "contentStart": {
                        "promptName": self._connection_id,
                        "contentName": self._audio_content_name,
                        "type": "AUDIO",
                        "interactive": True,
                        "role": "USER",
                        "audioInputConfiguration": NOVA_AUDIO_INPUT_CONFIG,
                    }
                }
            }
        )

        await self._send_nova_events([audio_content_start])

    async def _send_audio_content(self, audio_input: BidiAudioInputEvent) -> None:
        """Internal: Send audio using Nova Sonic protocol-specific format."""
        # Start audio connection if not already active
        if not self._audio_content_name:
            await self._start_audio_connection()

        # Audio is already base64 encoded in the event
        # Send audio input event
        audio_event = json.dumps(
            {
                "event": {
                    "audioInput": {
                        "promptName": self._connection_id,
                        "contentName": self._audio_content_name,
                        "content": audio_input.audio,
                    }
                }
            }
        )

        await self._send_nova_events([audio_event])

    async def _end_audio_input(self) -> None:
        """Internal: End current audio input connection to trigger Nova Sonic processing."""
        if not self._audio_content_name:
            return

        logger.debug("nova audio connection ending")

        audio_content_end = json.dumps(
            {"event": {"contentEnd": {"promptName": self._connection_id, "contentName": self._audio_content_name}}}
        )

        await self._send_nova_events([audio_content_end])
        self._audio_content_name = None

    async def _send_text_content(self, text: str) -> None:
        """Internal: Send text content using Nova Sonic format."""
        content_name = str(uuid.uuid4())
        events = [
            self._get_text_content_start_event(content_name),
            self._get_text_input_event(content_name, text),
            self._get_content_end_event(content_name),
        ]
        await self._send_nova_events(events)

    async def _send_tool_result(self, tool_result: ToolResult) -> None:
        """Internal: Send tool result using Nova Sonic toolResult format."""
        tool_use_id = tool_result["toolUseId"]

        logger.debug("tool_use_id=<%s> | sending nova tool result", tool_use_id)

        # TODO: We need to extract all content and content types
        result_data = {}
        if "content" in tool_result:
            # Extract text from content blocks
            for block in tool_result["content"]:
                if "text" in block:
                    result_data = {"result": block["text"]}
                    break

        content_name = str(uuid.uuid4())
        events = [
            self._get_tool_content_start_event(content_name, tool_use_id),
            self._get_tool_result_event(content_name, result_data),
            self._get_content_end_event(content_name),
        ]
        await self._send_nova_events(events)

    async def stop(self) -> None:
        """Close Nova Sonic connection with proper cleanup sequence."""
        logger.debug("nova connection cleanup starting")

        async def stop_events() -> None:
            if not self._connection_id:
                return

            await self._end_audio_input()
            cleanup_events = [self._get_prompt_end_event(), self._get_connection_end_event()]
            await self._send_nova_events(cleanup_events)

        async def stop_stream() -> None:
            if not self._connection_id or not self._stream:
                return

            await self._stream.close()

        async def stop_connection() -> None:
            self._connection_id = None

        await stop(stop_events, stop_stream, stop_connection)

        logger.debug("nova connection closed")

    def _convert_nova_event(self, nova_event: dict[str, Any]) -> BidiOutputEvent | None:
        """Convert Nova Sonic events to TypedEvent format."""
        # Handle completion start - track completionId
        if "completionStart" in nova_event:
            completion_data = nova_event["completionStart"]
            self._current_completion_id = completion_data.get("completionId")
            logger.debug("completion_id=<%s> | nova completion started", self._current_completion_id)
            return None

        # Handle completion end
        if "completionEnd" in nova_event:
            completion_data = nova_event["completionEnd"]
            completion_id = completion_data.get("completionId", self._current_completion_id)
            stop_reason = completion_data.get("stopReason", "END_TURN")

            event = BidiResponseCompleteEvent(
                response_id=completion_id or str(uuid.uuid4()),  # Fallback to UUID if missing
                stop_reason="interrupted" if stop_reason == "INTERRUPTED" else "complete",
            )

            # Clear completion tracking
            self._current_completion_id = None
            return event

        # Handle audio output
        if "audioOutput" in nova_event:
            # Audio is already base64 string from Nova Sonic
            audio_content = nova_event["audioOutput"]["content"]
            return BidiAudioStreamEvent(
                audio=audio_content,
                format="pcm",
                sample_rate=NOVA_AUDIO_OUTPUT_CONFIG["sampleRateHertz"],  # type: ignore
                channels=1,
            )

        # Handle text output (transcripts)
        elif "textOutput" in nova_event:
            text_content = nova_event["textOutput"]["content"]
            # Check for Nova Sonic interruption pattern
            if '{ "interrupted" : true }' in text_content:
                logger.debug("nova interruption detected in text output")
                return BidiInterruptionEvent(reason="user_speech")

            return BidiTranscriptStreamEvent(
                delta={"text": text_content},
                text=text_content,
                role="assistant",
                is_final=self._generation_stage == "FINAL",
                current_transcript=text_content,
            )

        # Handle tool use
        if "toolUse" in nova_event:
            tool_use = nova_event["toolUse"]
            tool_use_event: ToolUse = {
                "toolUseId": tool_use["toolUseId"],
                "name": tool_use["toolName"],
                "input": json.loads(tool_use["content"]),
            }
            # Return ToolUseStreamEvent - cast to dict for type compatibility
            return ToolUseStreamEvent(delta={"toolUse": tool_use_event}, current_tool_use=dict(tool_use_event))

        # Handle interruption
        if nova_event.get("stopReason") == "INTERRUPTED":
            logger.debug("nova interruption detected via stop reason")
            return BidiInterruptionEvent(reason="user_speech")

        # Handle usage events - convert to multimodal usage format
        if "usageEvent" in nova_event:
            usage_data = nova_event["usageEvent"]
            total_input = usage_data.get("totalInputTokens", 0)
            total_output = usage_data.get("totalOutputTokens", 0)

            return BidiUsageEvent(
                input_tokens=total_input,
                output_tokens=total_output,
                total_tokens=usage_data.get("totalTokens", total_input + total_output),
            )

        # Handle content start events (emit response start)
        if "contentStart" in nova_event:
            content_data = nova_event["contentStart"]
            if content_data["type"] == "TEXT":
                self._generation_stage = json.loads(content_data["additionalModelFields"])["generationStage"]

            # Emit response start event using API-provided completionId
            # completionId should already be tracked from completionStart event
            return BidiResponseStartEvent(
                response_id=self._current_completion_id or str(uuid.uuid4())  # Fallback to UUID if missing
            )

        if "contentEnd" in nova_event:
            self._generation_stage = None

        # Ignore all other events
        return None

    def _get_connection_start_event(self) -> str:
        """Generate Nova Sonic connection start event."""
        return json.dumps({"event": {"sessionStart": {"inferenceConfiguration": NOVA_INFERENCE_CONFIG}}})

    def _get_prompt_start_event(self, tools: list[ToolSpec]) -> str:
        """Generate Nova Sonic prompt start event with tool configuration."""
        prompt_start_event: dict[str, Any] = {
            "event": {
                "promptStart": {
                    "promptName": self._connection_id,
                    "textOutputConfiguration": NOVA_TEXT_CONFIG,
                    "audioOutputConfiguration": NOVA_AUDIO_OUTPUT_CONFIG,
                }
            }
        }

        if tools:
            tool_config = self._build_tool_configuration(tools)
            prompt_start_event["event"]["promptStart"]["toolUseOutputConfiguration"] = NOVA_TOOL_CONFIG
            prompt_start_event["event"]["promptStart"]["toolConfiguration"] = {"tools": tool_config}

        return json.dumps(prompt_start_event)

    def _build_tool_configuration(self, tools: list[ToolSpec]) -> list[dict[str, Any]]:
        """Build tool configuration from tool specs."""
        tool_config: list[dict[str, Any]] = []
        for tool in tools:
            input_schema = (
                {"json": json.dumps(tool["inputSchema"]["json"])}
                if "json" in tool["inputSchema"]
                else {"json": json.dumps(tool["inputSchema"])}
            )

            tool_config.append(
                {"toolSpec": {"name": tool["name"], "description": tool["description"], "inputSchema": input_schema}}
            )
        return tool_config

    def _get_system_prompt_events(self, system_prompt: str | None) -> list[str]:
        """Generate system prompt events."""
        content_name = str(uuid.uuid4())
        return [
            self._get_text_content_start_event(content_name, "SYSTEM"),
            self._get_text_input_event(content_name, system_prompt or ""),
            self._get_content_end_event(content_name),
        ]

    def _get_message_history_events(self, messages: Messages) -> list[str]:
        """Generate conversation history events from agent messages.

        Converts agent message history to Nova Sonic format following the
        contentStart/textInput/contentEnd pattern for each message.

        Args:
            messages: List of conversation messages with role and content.

        Returns:
            List of JSON event strings for Nova Sonic.
        """
        events = []

        for message in messages:
            role = message["role"].upper()  # Convert to ASSISTANT or USER
            content_blocks = message.get("content", [])

            # Extract text content from content blocks
            text_parts = []
            for block in content_blocks:
                if "text" in block:
                    text_parts.append(block["text"])
                elif "toolUse" in block:
                    # Include tool use information in text format for context
                    tool_use = block["toolUse"]
                    text_parts.append(f"[Tool: {tool_use['name']}]")
                elif "toolResult" in block:
                    # Include tool result information in text format for context
                    tool_result = block["toolResult"]
                    if "content" in tool_result:
                        for result_block in tool_result["content"]:
                            if "text" in result_block:
                                text_parts.append(f"[Tool Result: {result_block['text']}]")

            # Combine all text parts
            if text_parts:
                combined_text = "\n".join(text_parts)
                content_name = str(uuid.uuid4())

                # Add contentStart, textInput, and contentEnd events
                events.extend(
                    [
                        self._get_text_content_start_event(content_name, role),
                        self._get_text_input_event(content_name, combined_text),
                        self._get_content_end_event(content_name),
                    ]
                )

        return events

    def _get_text_content_start_event(self, content_name: str, role: str = "USER") -> str:
        """Generate text content start event."""
        return json.dumps(
            {
                "event": {
                    "contentStart": {
                        "promptName": self._connection_id,
                        "contentName": content_name,
                        "type": "TEXT",
                        "role": role,
                        "interactive": True,
                        "textInputConfiguration": NOVA_TEXT_CONFIG,
                    }
                }
            }
        )

    def _get_tool_content_start_event(self, content_name: str, tool_use_id: str) -> str:
        """Generate tool content start event."""
        return json.dumps(
            {
                "event": {
                    "contentStart": {
                        "promptName": self._connection_id,
                        "contentName": content_name,
                        "interactive": False,
                        "type": "TOOL",
                        "role": "TOOL",
                        "toolResultInputConfiguration": {
                            "toolUseId": tool_use_id,
                            "type": "TEXT",
                            "textInputConfiguration": NOVA_TEXT_CONFIG,
                        },
                    }
                }
            }
        )

    def _get_text_input_event(self, content_name: str, text: str) -> str:
        """Generate text input event."""
        return json.dumps(
            {"event": {"textInput": {"promptName": self._connection_id, "contentName": content_name, "content": text}}}
        )

    def _get_tool_result_event(self, content_name: str, result: dict[str, Any]) -> str:
        """Generate tool result event."""
        return json.dumps(
            {
                "event": {
                    "toolResult": {
                        "promptName": self._connection_id,
                        "contentName": content_name,
                        "content": json.dumps(result),
                    }
                }
            }
        )

    def _get_content_end_event(self, content_name: str) -> str:
        """Generate content end event."""
        return json.dumps({"event": {"contentEnd": {"promptName": self._connection_id, "contentName": content_name}}})

    def _get_prompt_end_event(self) -> str:
        """Generate prompt end event."""
        return json.dumps({"event": {"promptEnd": {"promptName": self._connection_id}}})

    def _get_connection_end_event(self) -> str:
        """Generate connection end event."""
        return json.dumps({"event": {"connectionEnd": {}}})

    async def _send_nova_events(self, events: list[str]) -> None:
        """Send event JSON string to Nova Sonic stream.

        A lock is used to send events in sequence when required (e.g., tool result start, content, and end).

        Args:
            events: Jsonified events.
        """
        async with self._send_lock:
            for event in events:
                bytes_data = event.encode("utf-8")
                chunk = InvokeModelWithBidirectionalStreamInputChunk(
                    value=BidirectionalInputPayloadPart(bytes_=bytes_data)
                )
                await self._stream.input_stream.send(chunk)
                logger.debug("nova sonic event sent successfully")<|MERGE_RESOLUTION|>--- conflicted
+++ resolved
@@ -205,15 +205,10 @@
             *self._get_system_prompt_events(system_prompt),
         ]
 
-<<<<<<< HEAD
         # Add conversation history if provided
         if messages:
             events.extend(self._get_message_history_events(messages))
             logger.debug("message_count=<%d> | conversation history added to initialization", len(messages))
-=======
-        # TODO: Message history would be processed here if needed in the future
-        # Currently not implemented as it's not used in the existing test cases
->>>>>>> 06517ea4
 
         return events
 
