--- conflicted
+++ resolved
@@ -90,44 +90,22 @@
     def __init__(
         self,
         model_id: str = DEFAULT_MODEL,
-<<<<<<< HEAD
         provider_config: dict[str, Any] | None = None,
         client_config: dict[str, Any] | None = None,
-=======
-        api_key: str | None = None,
-        organization: str | None = None,
-        project: str | None = None,
-        timeout_s: int = OPENAI_MAX_TIMEOUT_S,
-        session_config: dict[str, Any] | None = None,
-        config: dict[str, Any] | None = None,
->>>>>>> 4d14bb42
         **kwargs: Any,
     ) -> None:
         """Initialize OpenAI Realtime bidirectional model.
 
         Args:
-<<<<<<< HEAD
             model_id: Model identifier (default: gpt-realtime)
             provider_config: Model behavior (audio, instructions, turn_detection, etc.)
             client_config: Authentication (api_key, organization, project)
                 Falls back to OPENAI_API_KEY, OPENAI_ORGANIZATION, OPENAI_PROJECT env vars
-=======
-            model_id: OpenAI model identifier (default: gpt-realtime).
-            api_key: OpenAI API key for authentication.
-            organization: OpenAI organization ID for API requests.
-            project: OpenAI project ID for API requests.
-            timeout_s: Connection timeout in seconds (max: 3000s).
-                Model will raise a BidiModelTimeoutError after hitting this limit.
-            session_config: Session configuration parameters (e.g., voice, turn_detection, modalities).
-            config: Optional configuration dictionary with structure {"audio": AudioConfig, ...}.
-                If not provided or if "audio" key is missing, uses OpenAI Realtime API's default audio configuration.
->>>>>>> 4d14bb42
             **kwargs: Reserved for future parameters.
 
         """
         # Store model ID
         self.model_id = model_id
-<<<<<<< HEAD
 
         # Resolve client config with defaults and env vars
         self._client_config = self._resolve_client_config(client_config or {})
@@ -142,20 +120,6 @@
         self.api_key = self._client_config["api_key"]
         self.organization = self._client_config.get("organization")
         self.project = self._client_config.get("project")
-=======
-        self.api_key = api_key
-        self.organization = organization
-        self.project = project
-        self.timeout_s = timeout_s
-        self.session_config = session_config or {}
-
-        if not self.api_key:
-            self.api_key = os.getenv("OPENAI_API_KEY")
-            if not self.api_key:
-                raise ValueError(
-                    "OpenAI API key is required. Set OPENAI_API_KEY environment variable or pass api_key parameter."
-                )
->>>>>>> 4d14bb42
 
         if self.timeout_s > OPENAI_MAX_TIMEOUT_S:
             raise ValueError(
