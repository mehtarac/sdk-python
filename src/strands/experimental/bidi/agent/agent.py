--- conflicted
+++ resolved
@@ -29,11 +29,7 @@
 from ....types.tools import AgentTool, ToolResult, ToolUse
 from ...hooks.events import BidiAgentInitializedEvent, BidiMessageAddedEvent
 from ...tools import ToolProvider
-<<<<<<< HEAD
-from .._async import stop
-from ..hooks.events import BidiAgentInitializedEvent, BidiMessageAddedEvent
-=======
->>>>>>> a3c7d5ef
+from .._async import stop_all
 from ..models.bidi_model import BidiModel
 from ..models.novasonic import BidiNovaSonicModel
 from ..types.agent import BidiAgentInput
@@ -286,15 +282,11 @@
             })
             ```
         """
-<<<<<<< HEAD
         if self._started:
             raise RuntimeError("call stop before starting again")
-=======
+
         logger.debug("agent starting")
         self._invocation_state = invocation_state or {}
->>>>>>> a3c7d5ef
-
-        logger.debug("agent starting")
         await self._loop.start()
         self._started = True
 
@@ -457,23 +449,12 @@
                 tasks = [output(event) for output in outputs]
                 await asyncio.gather(*tasks)
 
-<<<<<<< HEAD
-=======
-        await self.start(invocation_state=invocation_state)
-
-        for input_ in inputs:
-            if hasattr(input_, "start"):
-                await input_.start()
-
-        for output in outputs:
-            if hasattr(output, "start"):
-                await output.start()
-
->>>>>>> a3c7d5ef
         try:
+            await self.start(invocation_state)
+
             start_inputs = [input_.start for input_ in inputs if hasattr(input_, "start")]
             start_outputs = [output.start for output in outputs if hasattr(output, "start")]
-            for start in [self.start, *start_inputs, *start_outputs]:
+            for start in [*start_inputs, *start_outputs]:
                 await start()
 
             async with asyncio.TaskGroup() as task_group:  # type: ignore
@@ -484,4 +465,4 @@
             stop_inputs = [input_.stop for input_ in inputs if hasattr(input_, "stop")]
             stop_outputs = [output.stop for output in outputs if hasattr(output, "stop")]
 
-            await stop(*stop_inputs, *stop_outputs, self.stop)+            await stop_all(*stop_inputs, *stop_outputs, self.stop)