--- conflicted
+++ resolved
@@ -134,17 +134,12 @@
         # Initialize other components
         self._tool_caller = _ToolCaller(self)
 
-<<<<<<< HEAD
-        self._current_adapters = []  # Track adapters for cleanup
-
         # Initialize hooks registry
         self.hooks = HookRegistry()
         if hooks:
             for hook in hooks:
                 self.hooks.add_hook(hook)
 
-=======
->>>>>>> 42060777
         self._loop = _BidiAgentLoop(self)
 
         # Emit initialization event
