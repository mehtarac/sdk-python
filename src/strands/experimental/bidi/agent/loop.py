"""Agent loop.

The agent loop handles the events received from the model and executes tools when given a tool use request.
"""

import asyncio
import logging
from typing import TYPE_CHECKING, Any, AsyncGenerator

from ....types._events import ToolInterruptEvent, ToolResultEvent, ToolResultMessageEvent, ToolUseStreamEvent
from ....types.content import Message
from ....types.tools import ToolResult, ToolUse
from ...hooks.events import (
    BidiAfterConnectionRestartEvent,
    BidiAfterInvocationEvent,
    BidiBeforeConnectionRestartEvent,
    BidiBeforeInvocationEvent,
    BidiMessageAddedEvent,
)
from ...hooks.events import (
    BidiInterruptionEvent as BidiInterruptionHookEvent,
)
from .._async import _TaskPool, stop_all
from ..models import BidiModelTimeoutError
from ..types.events import (
<<<<<<< HEAD
    BidiConnectionCloseEvent,
=======
    BidiConnectionRestartEvent,
>>>>>>> be4c10f2
    BidiInputEvent,
    BidiInterruptionEvent,
    BidiOutputEvent,
    BidiTextInputEvent,
    BidiTranscriptStreamEvent,
)

if TYPE_CHECKING:
    from .agent import BidiAgent

logger = logging.getLogger(__name__)


class _BidiAgentLoop:
    """Agent loop.

    Attributes:
        _agent: BidiAgent instance to loop.
        _started: Flag if agent loop has started.
        _task_pool: Track active async tasks created in loop.
        _event_queue: Queue model and tool call events for receiver.
        _invocation_state: Optional context to pass to tools during execution.
            This allows passing custom data (user_id, session_id, database connections, etc.)
            that tools can access via their invocation_state parameter.
        _send_gate: Gate the sending of events to the model.
            Blocks when agent is reseting the model connection after timeout.
    """

    def __init__(self, agent: "BidiAgent") -> None:
        """Initialize members of the agent loop.

        Note, before receiving events from the loop, the user must call `start`.

        Args:
            agent: Bidirectional agent to loop over.
        """
        self._agent = agent
        self._started = False
        self._task_pool = _TaskPool()
        self._event_queue: asyncio.Queue
        self._invocation_state: dict[str, Any]

        self._send_gate = asyncio.Event()

    async def start(self, invocation_state: dict[str, Any] | None = None) -> None:
        """Start the agent loop.

        The agent model is started as part of this call.

        Args:
            invocation_state: Optional context to pass to tools during execution.
                This allows passing custom data (user_id, session_id, database connections, etc.)
                that tools can access via their invocation_state parameter.

        Raises:
            RuntimeError:
                If loop already started.
        """
        if self._started:
            raise RuntimeError("loop already started | call stop before starting again")

        logger.debug("agent loop starting")
        await self._agent.hooks.invoke_callbacks_async(BidiBeforeInvocationEvent(agent=self._agent))

        await self._agent.model.start(
            system_prompt=self._agent.system_prompt,
            tools=self._agent.tool_registry.get_all_tool_specs(),
            messages=self._agent.messages,
        )

        self._event_queue = asyncio.Queue(maxsize=1)

        self._task_pool = _TaskPool()
        self._task_pool.create(self._run_model())

        self._invocation_state = invocation_state or {}
        self._send_gate.set()
        self._started = True

    async def stop(self) -> None:
        """Stop the agent loop."""
        logger.debug("agent loop stopping")

        self._started = False
        self._send_gate.clear()
        self._invocation_state = {}

        async def stop_tasks() -> None:
            await self._task_pool.cancel()

        async def stop_model() -> None:
            await self._agent.model.stop()

        try:
            await stop_all(stop_tasks, stop_model)
        finally:
            await self._agent.hooks.invoke_callbacks_async(BidiAfterInvocationEvent(agent=self._agent))

    async def send(self, event: BidiInputEvent | ToolResultEvent) -> None:
        """Send model event.

        Additionally, add text input to messages array.

        Args:
            event: BidiInputEvent.
        """
        if not self._started:
            raise RuntimeError("loop not started | call start before sending")

        if not self._send_gate.is_set():
            logger.debug("waiting for model send signal")
            await self._send_gate.wait()

        if isinstance(event, BidiTextInputEvent):
            message: Message = {"role": "user", "content": [{"text": event.text}]}
            self._agent.messages.append(message)
            await self._agent.hooks.invoke_callbacks_async(BidiMessageAddedEvent(agent=self._agent, message=message))

        await self._agent.model.send(event)

    async def receive(self) -> AsyncGenerator[BidiOutputEvent, None]:
        """Receive model and tool call events.

        Raises:
            RuntimeError: If start has not been called.
        """
        if not self._started:
            raise RuntimeError("loop not started | call start before receiving")

        while True:
            event = await self._event_queue.get()
            if isinstance(event, BidiModelTimeoutError):
                logger.debug("model timeout error received")
                yield BidiConnectionRestartEvent(event)
                await self._restart_connection(event)
                continue

            if isinstance(event, Exception):
                raise event

            yield event

    async def _restart_connection(self, timeout_error: BidiModelTimeoutError) -> None:
        """Restart the model connection after timeout.

        Args:
            timeout_error: Timeout error reported by the model.
        """
        logger.debug("reseting model connection")

        self._send_gate.clear()

        await self._agent.hooks.invoke_callbacks_async(BidiBeforeConnectionRestartEvent(self._agent, timeout_error))

        restart_exception = None
        try:
            await self._agent.model.stop()
            await self._agent.model.start(
                self._agent.system_prompt,
                self._agent.tool_registry.get_all_tool_specs(),
                self._agent.messages,
            )
            self._task_pool.create(self._run_model())
        except Exception as exception:
            restart_exception = exception
        finally:
            await self._agent.hooks.invoke_callbacks_async(
                BidiAfterConnectionRestartEvent(self._agent, restart_exception)
            )

        self._send_gate.set()

    async def _run_model(self) -> None:
        """Task for running the model.

        Events are streamed through the event queue.
        """
        logger.debug("model task starting")

        try:
            async for event in self._agent.model.receive():
                await self._event_queue.put(event)

                if isinstance(event, BidiTranscriptStreamEvent):
                    if event["is_final"]:
                        message: Message = {"role": event["role"], "content": [{"text": event["text"]}]}
                        self._agent.messages.append(message)
                        await self._agent.hooks.invoke_callbacks_async(
                            BidiMessageAddedEvent(agent=self._agent, message=message)
                        )

                elif isinstance(event, ToolUseStreamEvent):
                    tool_use = event["current_tool_use"]
                    self._task_pool.create(self._run_tool(tool_use))

                    tool_message: Message = {"role": "assistant", "content": [{"toolUse": tool_use}]}
                    self._agent.messages.append(tool_message)
                    await self._agent.hooks.invoke_callbacks_async(
                        BidiMessageAddedEvent(agent=self._agent, message=tool_message)
                    )

                elif isinstance(event, BidiInterruptionEvent):
                    await self._agent.hooks.invoke_callbacks_async(
                        BidiInterruptionHookEvent(
                            agent=self._agent,
                            reason=event["reason"],
                            interrupted_response_id=event.get("interrupted_response_id"),
                        )
                    )

        except Exception as error:
            await self._event_queue.put(error)

    async def _run_tool(self, tool_use: ToolUse) -> None:
        """Task for running tool requested by the model using the tool executor."""
        logger.debug("tool_name=<%s> | tool execution starting", tool_use["name"])

        tool_results: list[ToolResult] = []

        invocation_state: dict[str, Any] = {
            **self._invocation_state,
            "agent": self._agent,
            "model": self._agent.model,
            "messages": self._agent.messages,
            "system_prompt": self._agent.system_prompt,
        }

        try:
            tool_events = self._agent.tool_executor._stream(
                self._agent,
                tool_use,
                tool_results,
                invocation_state,
                structured_output_context=None,
            )

            async for event in tool_events:
                if isinstance(event, ToolInterruptEvent):
                    self._agent._interrupt_state.deactivate()
                    interrupt_names = [interrupt.name for interrupt in event.interrupts]
                    raise RuntimeError(f"interrupts={interrupt_names} | tool interrupts are not supported in bidi")

                await self._event_queue.put(event)
                if isinstance(event, ToolResultEvent):
                    result = event.tool_result

            await self.send(ToolResultEvent(result))

            message: Message = {
                "role": "user",
                "content": [{"toolResult": result}],
            }
            self._agent.messages.append(message)
            await self._agent.hooks.invoke_callbacks_async(BidiMessageAddedEvent(agent=self._agent, message=message))
            await self._event_queue.put(ToolResultMessageEvent(message))

            # Check if this was the stop_connection tool
            if tool_use["name"] == "stop_connection":
                logger.info("tool_name=<%s> | connection stop requested by tool", tool_use["name"])
                # Get connection_id from the model
                connection_id = getattr(self._agent.model, "_connection_id", None) or "unknown"
                await self._event_queue.put(
                    BidiConnectionCloseEvent(connection_id=connection_id, reason="user_request")
                )

        except Exception as error:
            await self._event_queue.put(error)<|MERGE_RESOLUTION|>--- conflicted
+++ resolved
@@ -23,11 +23,8 @@
 from .._async import _TaskPool, stop_all
 from ..models import BidiModelTimeoutError
 from ..types.events import (
-<<<<<<< HEAD
     BidiConnectionCloseEvent,
-=======
     BidiConnectionRestartEvent,
->>>>>>> be4c10f2
     BidiInputEvent,
     BidiInterruptionEvent,
     BidiOutputEvent,
