"""Agent loop.

The agent loop handles the events received from the model and executes tools when given a tool use request.
"""

import asyncio
import logging
from typing import TYPE_CHECKING, Any, AsyncGenerator

from ....types._events import ToolInterruptEvent, ToolResultEvent, ToolResultMessageEvent, ToolUseStreamEvent
from ....types.content import Message
from ....types.tools import ToolResult, ToolUse
from ...hooks.events import (
    BidiAfterInvocationEvent,
    BidiBeforeInvocationEvent,
    BidiMessageAddedEvent,
)
from ...hooks.events import (
    BidiInterruptionEvent as BidiInterruptionHookEvent,
)
from .._async import _TaskPool, stop_all
from ..types.events import BidiInterruptionEvent, BidiOutputEvent, BidiTranscriptStreamEvent

if TYPE_CHECKING:
    from .agent import BidiAgent

logger = logging.getLogger(__name__)


class _BidiAgentLoop:
    """Agent loop.

    Attributes:
        _agent: BidiAgent instance to loop.
        _started: Flag if agent loop has started.
        _task_pool: Track active async tasks created in loop.
        _event_queue: Queue model and tool call events for receiver.
        _invocation_state: Optional context to pass to tools during execution.
            This allows passing custom data (user_id, session_id, database connections, etc.)
            that tools can access via their invocation_state parameter.
    """

    def __init__(self, agent: "BidiAgent") -> None:
        """Initialize members of the agent loop.

        Note, before receiving events from the loop, the user must call `start`.

        Args:
            agent: Bidirectional agent to loop over.
        """
        self._agent = agent
        self._started = False
        self._task_pool = _TaskPool()
        self._event_queue: asyncio.Queue
        self._invocation_state: dict[str, Any]

    async def start(self, invocation_state: dict[str, Any] | None = None) -> None:
        """Start the agent loop.

        The agent model is started as part of this call.

        Args:
            invocation_state: Optional context to pass to tools during execution.
                This allows passing custom data (user_id, session_id, database connections, etc.)
                that tools can access via their invocation_state parameter.

        Raises:
            RuntimeError:
                If loop already started.
        """
        if self._started:
            raise RuntimeError("loop already started | call stop before starting again")

        logger.debug("agent loop starting")
        await self._agent.hooks.invoke_callbacks_async(BidiBeforeInvocationEvent(agent=self._agent))

        await self._agent.model.start(
            system_prompt=self._agent.system_prompt,
            tools=self._agent.tool_registry.get_all_tool_specs(),
            messages=self._agent.messages,
        )

        self._event_queue = asyncio.Queue(maxsize=1)

        self._task_pool = _TaskPool()
        self._task_pool.create(self._run_model())

        self._invocation_state = invocation_state or {}
        self._started = True

    async def stop(self) -> None:
        """Stop the agent loop."""
        logger.debug("agent loop stopping")

        self._started = False
        self._invocation_state = {}

        async def stop_tasks() -> None:
            await self._task_pool.cancel()

        async def stop_model() -> None:
            await self._agent.model.stop()

        try:
            await stop_all(stop_tasks, stop_model)
        finally:
            await self._agent.hooks.invoke_callbacks_async(BidiAfterInvocationEvent(agent=self._agent))

    async def receive(self) -> AsyncGenerator[BidiOutputEvent, None]:
        """Receive model and tool call events.

        Raises:
            RuntimeError: If start has not been called.
        """
        if not self._started:
            raise RuntimeError("loop not started | call start before receiving")

        while True:
            event = await self._event_queue.get()
            if isinstance(event, Exception):
                raise event

            yield event

    async def _run_model(self) -> None:
        """Task for running the model.

        Events are streamed through the event queue.
        """
        logger.debug("model task starting")

        try:
            async for event in self._agent.model.receive():
                await self._event_queue.put(event)

                if isinstance(event, BidiTranscriptStreamEvent):
                    if event["is_final"]:
                        message: Message = {"role": event["role"], "content": [{"text": event["text"]}]}
                        self._agent.messages.append(message)
                        await self._agent.hooks.invoke_callbacks_async(
                            BidiMessageAddedEvent(agent=self._agent, message=message)
                        )

                elif isinstance(event, ToolUseStreamEvent):
                    tool_use = event["current_tool_use"]
                    self._task_pool.create(self._run_tool(tool_use))

                    tool_message: Message = {"role": "assistant", "content": [{"toolUse": tool_use}]}
                    self._agent.messages.append(tool_message)
                    await self._agent.hooks.invoke_callbacks_async(
                        BidiMessageAddedEvent(agent=self._agent, message=tool_message)
                    )

<<<<<<< HEAD
            elif isinstance(event, ToolUseStreamEvent):
                tool_use = event["current_tool_use"]
                self._create_task(self._run_tool(tool_use))

                tool_message: Message = {"role": "assistant", "content": [{"toolUse": tool_use}]}

                await self._agent.hooks.invoke_callbacks_async(
                    BidiMessageAddedEvent(agent=self._agent, message=tool_message)
                )
                self._agent.messages.append(tool_message)

            elif isinstance(event, BidiInterruptionEvent):
                # Emit interruption hook event
                await self._agent.hooks.invoke_callbacks_async(
                    BidiInterruptionHookEvent(
                        agent=self._agent,
                        reason=event["reason"],
                        interrupted_response_id=event.get("interrupted_response_id"),
=======
                elif isinstance(event, BidiInterruptionEvent):
                    await self._agent.hooks.invoke_callbacks_async(
                        BidiInterruptionHookEvent(
                            agent=self._agent,
                            reason=event["reason"],
                            interrupted_response_id=event.get("interrupted_response_id"),
                        )
>>>>>>> 8920afd5
                    )

        except Exception as error:
            await self._event_queue.put(error)

    async def _run_tool(self, tool_use: ToolUse) -> None:
        """Task for running tool requested by the model using the tool executor."""
        logger.debug("tool_name=<%s> | tool execution starting", tool_use["name"])

        tool_results: list[ToolResult] = []

        invocation_state: dict[str, Any] = {
            **self._invocation_state,
            "agent": self._agent,
            "model": self._agent.model,
            "messages": self._agent.messages,
            "system_prompt": self._agent.system_prompt,
        }

        try:
            tool_events = self._agent.tool_executor._stream(
                self._agent,
                tool_use,
                tool_results,
                invocation_state,
                structured_output_context=None,
            )

            async for event in tool_events:
                if isinstance(event, ToolInterruptEvent):
                    self._agent._interrupt_state.deactivate()
                    interrupt_names = [interrupt.name for interrupt in event.interrupts]
                    raise RuntimeError(f"interrupts={interrupt_names} | tool interrupts are not supported in bidi")

                await self._event_queue.put(event)
                if isinstance(event, ToolResultEvent):
                    result = event.tool_result

            await self._agent.model.send(ToolResultEvent(result))

            message: Message = {
                "role": "user",
                "content": [{"toolResult": result}],
            }
            self._agent.messages.append(message)
            await self._agent.hooks.invoke_callbacks_async(BidiMessageAddedEvent(agent=self._agent, message=message))
            await self._event_queue.put(ToolResultMessageEvent(message))

        except Exception as error:
            await self._event_queue.put(error)<|MERGE_RESOLUTION|>--- conflicted
+++ resolved
@@ -151,26 +151,6 @@
                         BidiMessageAddedEvent(agent=self._agent, message=tool_message)
                     )
 
-<<<<<<< HEAD
-            elif isinstance(event, ToolUseStreamEvent):
-                tool_use = event["current_tool_use"]
-                self._create_task(self._run_tool(tool_use))
-
-                tool_message: Message = {"role": "assistant", "content": [{"toolUse": tool_use}]}
-
-                await self._agent.hooks.invoke_callbacks_async(
-                    BidiMessageAddedEvent(agent=self._agent, message=tool_message)
-                )
-                self._agent.messages.append(tool_message)
-
-            elif isinstance(event, BidiInterruptionEvent):
-                # Emit interruption hook event
-                await self._agent.hooks.invoke_callbacks_async(
-                    BidiInterruptionHookEvent(
-                        agent=self._agent,
-                        reason=event["reason"],
-                        interrupted_response_id=event.get("interrupted_response_id"),
-=======
                 elif isinstance(event, BidiInterruptionEvent):
                     await self._agent.hooks.invoke_callbacks_async(
                         BidiInterruptionHookEvent(
@@ -178,7 +158,6 @@
                             reason=event["reason"],
                             interrupted_response_id=event.get("interrupted_response_id"),
                         )
->>>>>>> 8920afd5
                     )
 
         except Exception as error:
