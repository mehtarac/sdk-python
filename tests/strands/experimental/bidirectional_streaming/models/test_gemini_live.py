--- conflicted
+++ resolved
@@ -100,26 +100,17 @@
     assert model_default.api_key is None
     assert model_default._active is False
     assert model_default.live_session is None
-<<<<<<< HEAD
-
-=======
     # Check default config includes transcription
     assert model_default.live_config["response_modalities"] == ["AUDIO"]
     assert "outputAudioTranscription" in model_default.live_config
     assert "inputAudioTranscription" in model_default.live_config
     
->>>>>>> 3864bc9e
     # Test with API key
     model_with_key = BidiGeminiLiveModel(model_id=model_id, api_key=api_key)
     assert model_with_key.model_id == model_id
     assert model_with_key.api_key == api_key
-<<<<<<< HEAD
-
-    # Test with custom config
-=======
     
     # Test with custom config (merges with defaults)
->>>>>>> 3864bc9e
     live_config = {"temperature": 0.7, "top_p": 0.9}
     model_custom = BidiGeminiLiveModel(model_id=model_id, live_config=live_config)
     # Custom config should be merged with defaults
@@ -304,21 +295,11 @@
     """Test conversion of all Gemini Live event types to standard format."""
     _, _, _ = mock_genai_client
     await model.start()
-<<<<<<< HEAD
-
-    # Test text output (converted to transcript)
-=======
     
     # Test text output (converted to transcript via model_turn.parts)
->>>>>>> 3864bc9e
     mock_text = unittest.mock.Mock()
     mock_text.data = None
     mock_text.tool_call = None
-<<<<<<< HEAD
-    mock_text.server_content = None
-
-    text_event = model._convert_gemini_live_event(mock_text)
-=======
     
     # Create proper server_content structure with model_turn
     mock_server_content = unittest.mock.Mock()
@@ -338,7 +319,6 @@
     assert isinstance(text_events, list)
     assert len(text_events) == 1
     text_event = text_events[0]
->>>>>>> 3864bc9e
     assert isinstance(text_event, BidiTranscriptStreamEvent)
     assert text_event.get("type") == "bidi_transcript_stream"
     assert text_event.text == "Hello from Gemini"
@@ -346,9 +326,6 @@
     assert text_event.is_final is True
     assert text_event.delta == {"text": "Hello from Gemini"}
     assert text_event.current_transcript == "Hello from Gemini"
-<<<<<<< HEAD
-
-=======
     
     # Test multiple text parts (should concatenate)
     mock_multi_text = unittest.mock.Mock()
@@ -377,36 +354,25 @@
     assert isinstance(multi_text_event, BidiTranscriptStreamEvent)
     assert multi_text_event.text == "Hello from Gemini"  # Concatenated with space
     
->>>>>>> 3864bc9e
     # Test audio output (base64 encoded)
     mock_audio = unittest.mock.Mock()
     mock_audio.text = None
     mock_audio.data = b"audio_data"
     mock_audio.tool_call = None
     mock_audio.server_content = None
-<<<<<<< HEAD
-
-    audio_event = model._convert_gemini_live_event(mock_audio)
-=======
     
     audio_events = model._convert_gemini_live_event(mock_audio)
     assert isinstance(audio_events, list)
     assert len(audio_events) == 1
     audio_event = audio_events[0]
->>>>>>> 3864bc9e
     assert isinstance(audio_event, BidiAudioStreamEvent)
     assert audio_event.get("type") == "bidi_audio_stream"
     # Audio is now base64 encoded
     expected_b64 = base64.b64encode(b"audio_data").decode("utf-8")
     assert audio_event.audio == expected_b64
     assert audio_event.format == "pcm"
-<<<<<<< HEAD
-
-    # Test tool call
-=======
     
     # Test single tool call (returns list with one event)
->>>>>>> 3864bc9e
     mock_func_call = unittest.mock.Mock()
     mock_func_call.id = "tool-123"
     mock_func_call.name = "calculator"
@@ -420,25 +386,17 @@
     mock_tool.data = None
     mock_tool.tool_call = mock_tool_call
     mock_tool.server_content = None
-<<<<<<< HEAD
-
-    tool_event = model._convert_gemini_live_event(mock_tool)
-=======
     
     tool_events = model._convert_gemini_live_event(mock_tool)
     # Should return a list of ToolUseStreamEvent
     assert isinstance(tool_events, list)
     assert len(tool_events) == 1
     tool_event = tool_events[0]
->>>>>>> 3864bc9e
     # ToolUseStreamEvent has delta and current_tool_use, not a "type" field
     assert "delta" in tool_event
     assert "toolUse" in tool_event["delta"]
     assert tool_event["delta"]["toolUse"]["toolUseId"] == "tool-123"
     assert tool_event["delta"]["toolUse"]["name"] == "calculator"
-<<<<<<< HEAD
-
-=======
     
     # Test multiple tool calls (returns list with multiple events)
     mock_func_call_1 = unittest.mock.Mock()
@@ -475,7 +433,6 @@
     assert tool_events_multi[1]["delta"]["toolUse"]["name"] == "weather"
     assert tool_events_multi[1]["delta"]["toolUse"]["input"] == {"location": "Seattle"}
     
->>>>>>> 3864bc9e
     # Test interruption
     mock_server_content = unittest.mock.Mock()
     mock_server_content.interrupted = True
@@ -487,16 +444,11 @@
     mock_interrupt.data = None
     mock_interrupt.tool_call = None
     mock_interrupt.server_content = mock_server_content
-<<<<<<< HEAD
-
-    interrupt_event = model._convert_gemini_live_event(mock_interrupt)
-=======
     
     interrupt_events = model._convert_gemini_live_event(mock_interrupt)
     assert isinstance(interrupt_events, list)
     assert len(interrupt_events) == 1
     interrupt_event = interrupt_events[0]
->>>>>>> 3864bc9e
     assert isinstance(interrupt_event, BidiInterruptionEvent)
     assert interrupt_event.get("type") == "bidi_interruption"
     assert interrupt_event.reason == "user_speech"
