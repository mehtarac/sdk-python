"""Unit tests for OpenAI Realtime bidirectional streaming model.

Tests the unified BidiOpenAIRealtimeModel interface including:
- Model initialization and configuration
- Connection establishment with WebSocket
- Unified send() method with different content types
- Event receiving and conversion
- Connection lifecycle management
"""

import base64
import json
import unittest.mock

import pytest

from strands.experimental.bidi.models.bidi_model import BidiModelTimeoutError
from strands.experimental.bidi.models.openai import BidiOpenAIRealtimeModel
from strands.experimental.bidi.types.events import (
    BidiAudioInputEvent,
    BidiAudioStreamEvent,
    BidiConnectionStartEvent,
    BidiImageInputEvent,
    BidiInterruptionEvent,
    BidiResponseCompleteEvent,
    BidiTextInputEvent,
    BidiTranscriptStreamEvent,
)
from strands.types._events import ToolResultEvent
from strands.types.tools import ToolResult


@pytest.fixture
def mock_websocket():
    """Mock WebSocket connection."""
    mock_ws = unittest.mock.AsyncMock()
    mock_ws.send = unittest.mock.AsyncMock()
    mock_ws.close = unittest.mock.AsyncMock()
    return mock_ws


@pytest.fixture
def mock_websockets_connect(mock_websocket):
    """Mock websockets.connect function."""

    async def async_connect(*args, **kwargs):
        return mock_websocket

    with unittest.mock.patch("strands.experimental.bidi.models.openai.websockets.connect") as mock_connect:
        mock_connect.side_effect = async_connect
        yield mock_connect, mock_websocket


@pytest.fixture
def model_name():
    return "gpt-realtime"


@pytest.fixture
def api_key():
    return "test-api-key"


@pytest.fixture
def model(mock_websockets_connect, api_key, model_name):
    """Create an BidiOpenAIRealtimeModel instance."""
<<<<<<< HEAD
    return BidiOpenAIRealtimeModel(model=model_name, client_config={"api_key": api_key})
=======
    _ = mock_websockets_connect
    return BidiOpenAIRealtimeModel(model=model_name, api_key=api_key)
>>>>>>> 4d14bb42


@pytest.fixture
def tool_spec():
    return {
        "description": "Calculate mathematical expressions",
        "name": "calculator",
        "inputSchema": {"json": {"type": "object", "properties": {"expression": {"type": "string"}}}},
    }


@pytest.fixture
def system_prompt():
    return "You are a helpful assistant"


@pytest.fixture
def messages():
    return [{"role": "user", "content": [{"text": "Hello"}]}]


# Initialization Tests


def test_model_initialization(api_key, model_name, monkeypatch):
    """Test model initialization with various configurations."""
    # Test default config
    model_default = BidiOpenAIRealtimeModel(client_config={"api_key": "test-key"})
    assert model_default.model_id == "gpt-realtime"
    assert model_default.api_key == "test-key"

    # Test with custom model
    model_custom = BidiOpenAIRealtimeModel(model_id=model_name, client_config={"api_key": api_key})
    assert model_custom.model_id == model_name
    assert model_custom.api_key == api_key

    # Test with organization and project via environment variables
    monkeypatch.setenv("OPENAI_ORGANIZATION", "org-123")
    monkeypatch.setenv("OPENAI_PROJECT", "proj-456")
    model_env = BidiOpenAIRealtimeModel(model_id=model_name, client_config={"api_key": api_key})
    assert model_env.organization == "org-123"
    assert model_env.project == "proj-456"

    # Test with env API key
    monkeypatch.setenv("OPENAI_API_KEY", "env-key")
    model_env = BidiOpenAIRealtimeModel()
    assert model_env.api_key == "env-key"


# Audio Configuration Tests


def test_audio_config_defaults(api_key, model_name):
    """Test default audio configuration."""
    model = BidiOpenAIRealtimeModel(model_id=model_name, client_config={"api_key": api_key})

    assert model.config["audio"]["input_rate"] == 24000
    assert model.config["audio"]["output_rate"] == 24000
    assert model.config["audio"]["channels"] == 1
    assert model.config["audio"]["format"] == "pcm"
    assert model.config["audio"]["voice"] == "alloy"


def test_audio_config_partial_override(api_key, model_name):
    """Test partial audio configuration override."""
    config = {"audio": {"output_rate": 48000, "voice": "echo"}}
    model = BidiOpenAIRealtimeModel(model_id=model_name, client_config={"api_key": api_key}, config=config)

    # Overridden values
    assert model.config["audio"]["output_rate"] == 48000
    assert model.config["audio"]["voice"] == "echo"

    # Default values preserved
    assert model.config["audio"]["input_rate"] == 24000
    assert model.config["audio"]["channels"] == 1
    assert model.config["audio"]["format"] == "pcm"


def test_audio_config_full_override(api_key, model_name):
    """Test full audio configuration override."""
    config = {
        "audio": {
            "input_rate": 48000,
            "output_rate": 48000,
            "channels": 2,
            "format": "pcm",
            "voice": "shimmer",
        }
    }
    model = BidiOpenAIRealtimeModel(model_id=model_name, client_config={"api_key": api_key}, config=config)

    assert model.config["audio"]["input_rate"] == 48000
    assert model.config["audio"]["output_rate"] == 48000
    assert model.config["audio"]["channels"] == 2
    assert model.config["audio"]["format"] == "pcm"
    assert model.config["audio"]["voice"] == "shimmer"


def test_audio_config_voice_priority(api_key, model_name):
    """Test that config audio voice takes precedence over provider_config voice."""
    provider_config = {"audio": {"output": {"voice": "alloy"}}}
    config = {"audio": {"voice": "nova"}}

    model = BidiOpenAIRealtimeModel(
        model_id=model_name, client_config={"api_key": api_key}, provider_config=provider_config, config=config
    )

    # Build config and verify config audio voice takes precedence
    built_config = model._build_session_config(None, None)
    assert built_config["audio"]["output"]["voice"] == "nova"


def test_audio_config_extracts_voice_from_provider_config(api_key, model_name):
    """Test that voice is extracted from provider_config when config audio not provided."""
    provider_config = {"audio": {"output": {"voice": "fable"}}}

    model = BidiOpenAIRealtimeModel(
        model_id=model_name, client_config={"api_key": api_key}, provider_config=provider_config
    )

    # Should extract voice from provider_config
    assert model.config["audio"]["voice"] == "fable"


def test_init_without_api_key_raises(monkeypatch):
    """Test that initialization without API key raises error."""
    monkeypatch.delenv("OPENAI_API_KEY", raising=False)
    with pytest.raises(ValueError, match="OpenAI API key is required"):
        BidiOpenAIRealtimeModel()


# Connection Tests


@pytest.mark.asyncio
async def test_connection_lifecycle(mock_websockets_connect, model, system_prompt, tool_spec, messages):
    """Test complete connection lifecycle with various configurations."""
    mock_connect, mock_ws = mock_websockets_connect

    # Test basic connection
    await model.start()
    assert model._connection_id is not None
    assert model._websocket == mock_ws
    mock_connect.assert_called_once()

    # Test close
    await model.stop()
    mock_ws.close.assert_called_once()

    # Test connection with system prompt
    await model.start(system_prompt=system_prompt)
    calls = mock_ws.send.call_args_list
    session_update = next(
        (json.loads(call[0][0]) for call in calls if json.loads(call[0][0]).get("type") == "session.update"), None
    )
    assert session_update is not None
    assert system_prompt in session_update["session"]["instructions"]
    await model.stop()

    # Test connection with tools
    await model.start(tools=[tool_spec])
    calls = mock_ws.send.call_args_list
    # Tools are sent in a separate session.update after initial connection
    session_updates = [
        json.loads(call[0][0]) for call in calls if json.loads(call[0][0]).get("type") == "session.update"
    ]
    assert len(session_updates) > 0
    # Check if any session update has tools
    has_tools = any("tools" in update.get("session", {}) for update in session_updates)
    assert has_tools
    await model.stop()

    # Test connection with messages
    await model.start(messages=messages)
    calls = mock_ws.send.call_args_list
    item_creates = [
        json.loads(call[0][0]) for call in calls if json.loads(call[0][0]).get("type") == "conversation.item.create"
    ]
    assert len(item_creates) > 0
    await model.stop()

    # Test connection with organization header (via environment)
    # Note: This test needs to be in a separate test function to use monkeypatch properly
    # Skipping inline environment test here - see test_connection_with_org_header


@pytest.mark.asyncio
async def test_connection_with_org_header(mock_websockets_connect, monkeypatch):
    """Test connection with organization header from environment."""
    mock_connect, mock_ws = mock_websockets_connect

    monkeypatch.setenv("OPENAI_ORGANIZATION", "org-123")
    model_org = BidiOpenAIRealtimeModel(client_config={"api_key": "test-key"})
    await model_org.start()
    call_kwargs = mock_connect.call_args.kwargs
    headers = call_kwargs.get("additional_headers", [])
    org_header = [h for h in headers if h[0] == "OpenAI-Organization"]
    assert len(org_header) == 1
    assert org_header[0][1] == "org-123"
    await model_org.stop()


@pytest.mark.asyncio
async def test_connection_with_message_history(mock_websockets_connect, model):
    """Test connection initialization with conversation history including tool calls."""
    _, mock_ws = mock_websockets_connect

    # Create message history with various content types
    messages = [
        {"role": "user", "content": [{"text": "What's the weather?"}]},
        {"role": "assistant", "content": [{"text": "I'll check the weather for you."}]},
        {
            "role": "assistant",
            "content": [
                {"toolUse": {"toolUseId": "call-123", "name": "get_weather", "input": {"location": "Seattle"}}}
            ],
        },
        {
            "role": "user",
            "content": [{"toolResult": {"toolUseId": "call-123", "content": [{"text": "Sunny, 72°F"}]}}],
        },
        {"role": "assistant", "content": [{"text": "It's sunny and 72 degrees."}]},
    ]

    # Start connection with message history
    await model.start(messages=messages)

    # Get all sent events
    calls = mock_ws.send.call_args_list
    sent_events = [json.loads(call[0][0]) for call in calls]

    # Filter conversation.item.create events
    item_creates = [e for e in sent_events if e.get("type") == "conversation.item.create"]

    # Should have 5 items: 2 messages, 1 function_call, 1 function_call_output, 1 message
    assert len(item_creates) >= 5

    # Verify message items
    message_items = [e for e in item_creates if e.get("item", {}).get("type") == "message"]
    assert len(message_items) >= 3

    # Verify first user message
    user_msg = message_items[0]
    assert user_msg["item"]["role"] == "user"
    assert user_msg["item"]["content"][0]["text"] == "What's the weather?"

    # Verify function call item
    function_call_items = [e for e in item_creates if e.get("item", {}).get("type") == "function_call"]
    assert len(function_call_items) >= 1
    func_call = function_call_items[0]
    assert func_call["item"]["call_id"] == "call-123"
    assert func_call["item"]["name"] == "get_weather"
    assert json.loads(func_call["item"]["arguments"]) == {"location": "Seattle"}

    # Verify function call output item
    function_output_items = [e for e in item_creates if e.get("item", {}).get("type") == "function_call_output"]
    assert len(function_output_items) >= 1
    func_output = function_output_items[0]
    assert func_output["item"]["call_id"] == "call-123"
    # Content is now preserved as JSON array
    output = json.loads(func_output["item"]["output"])
    assert output == [{"text": "Sunny, 72°F"}]

    await model.stop()


@pytest.mark.asyncio
async def test_connection_edge_cases(mock_websockets_connect, api_key, model_name):
    """Test connection error handling and edge cases."""
    mock_connect, mock_ws = mock_websockets_connect

    # Test connection error
    model1 = BidiOpenAIRealtimeModel(model_id=model_name, client_config={"api_key": api_key})
    mock_connect.side_effect = Exception("Connection failed")
    with pytest.raises(Exception, match="Connection failed"):
        await model1.start()

    # Reset mock
    async def async_connect(*args, **kwargs):
        return mock_ws

    mock_connect.side_effect = async_connect

    # Test double connection
    model2 = BidiOpenAIRealtimeModel(model_id=model_name, client_config={"api_key": api_key})
    await model2.start()
    with pytest.raises(RuntimeError, match=r"call stop before starting again"):
        await model2.start()
    await model2.stop()

    # Test close when not connected
    model3 = BidiOpenAIRealtimeModel(model_id=model_name, client_config={"api_key": api_key})
    await model3.stop()  # Should not raise

    # Test close error
    model4 = BidiOpenAIRealtimeModel(model_id=model_name, client_config={"api_key": api_key})
    await model4.start()
    mock_ws.close.side_effect = Exception("Close failed")
    with pytest.raises(ExceptionGroup):
        await model4.stop()


# Send Method Tests


@pytest.mark.asyncio
async def test_send_all_content_types(mock_websockets_connect, model):
    """Test sending all content types through unified send() method."""
    _, mock_ws = mock_websockets_connect
    await model.start()

    # Test text input
    text_input = BidiTextInputEvent(text="Hello", role="user")
    await model.send(text_input)
    calls = mock_ws.send.call_args_list
    messages = [json.loads(call[0][0]) for call in calls]
    item_create = [m for m in messages if m.get("type") == "conversation.item.create"]
    response_create = [m for m in messages if m.get("type") == "response.create"]
    assert len(item_create) > 0
    assert len(response_create) > 0

    # Test audio input (base64 encoded)
    audio_b64 = base64.b64encode(b"audio_bytes").decode("utf-8")
    audio_input = BidiAudioInputEvent(
        audio=audio_b64,
        format="pcm",
        sample_rate=24000,
        channels=1,
    )
    await model.send(audio_input)
    calls = mock_ws.send.call_args_list
    messages = [json.loads(call[0][0]) for call in calls]
    audio_append = [m for m in messages if m.get("type") == "input_audio_buffer.append"]
    assert len(audio_append) > 0
    assert "audio" in audio_append[0]
    # Audio should be passed through as base64
    assert audio_append[0]["audio"] == audio_b64

    # Test tool result with text content
    tool_result: ToolResult = {
        "toolUseId": "tool-123",
        "status": "success",
        "content": [{"text": "Result: 42"}],
    }
    await model.send(ToolResultEvent(tool_result))
    calls = mock_ws.send.call_args_list
    messages = [json.loads(call[0][0]) for call in calls]
    item_create = [m for m in messages if m.get("type") == "conversation.item.create"]
    assert len(item_create) > 0
    item = item_create[-1].get("item", {})
    assert item.get("type") == "function_call_output"
    assert item.get("call_id") == "tool-123"
    # Content is now preserved as JSON array
    output = json.loads(item.get("output"))
    assert output == [{"text": "Result: 42"}]

    # Test tool result with JSON content
    tool_result_json: ToolResult = {
        "toolUseId": "tool-456",
        "status": "success",
        "content": [{"json": {"result": 42, "status": "ok"}}],
    }
    await model.send(ToolResultEvent(tool_result_json))
    calls = mock_ws.send.call_args_list
    messages = [json.loads(call[0][0]) for call in calls]
    item_create = [m for m in messages if m.get("type") == "conversation.item.create"]
    item = item_create[-1].get("item", {})
    assert item.get("type") == "function_call_output"
    assert item.get("call_id") == "tool-456"
    # Content is now preserved as JSON array
    output = json.loads(item.get("output"))
    assert output == [{"json": {"result": 42, "status": "ok"}}]

    # Test tool result with multiple content blocks
    tool_result_multi: ToolResult = {
        "toolUseId": "tool-789",
        "status": "success",
        "content": [{"text": "Part 1"}, {"json": {"data": "value"}}, {"text": "Part 2"}],
    }
    await model.send(ToolResultEvent(tool_result_multi))
    calls = mock_ws.send.call_args_list
    messages = [json.loads(call[0][0]) for call in calls]
    item_create = [m for m in messages if m.get("type") == "conversation.item.create"]
    item = item_create[-1].get("item", {})
    assert item.get("type") == "function_call_output"
    assert item.get("call_id") == "tool-789"
    # Content is now preserved as JSON array
    output = json.loads(item.get("output"))
    assert output == [{"text": "Part 1"}, {"json": {"data": "value"}}, {"text": "Part 2"}]

    # Test tool result with image content (should raise error)
    tool_result_image: ToolResult = {
        "toolUseId": "tool-999",
        "status": "success",
        "content": [{"image": {"format": "jpeg", "source": {"bytes": b"image_data"}}}],
    }
    with pytest.raises(ValueError, match=r"Content type not supported by OpenAI Realtime API"):
        await model.send(ToolResultEvent(tool_result_image))

    # Test tool result with document content (should raise error)
    tool_result_doc: ToolResult = {
        "toolUseId": "tool-888",
        "status": "success",
        "content": [{"document": {"format": "pdf", "source": {"bytes": b"doc_data"}}}],
    }
    with pytest.raises(ValueError, match=r"Content type not supported by OpenAI Realtime API"):
        await model.send(ToolResultEvent(tool_result_doc))

    await model.stop()


@pytest.mark.asyncio
async def test_send_edge_cases(mock_websockets_connect, model):
    """Test send() edge cases and error handling."""
    _, mock_ws = mock_websockets_connect

    # Test send when inactive
    text_input = BidiTextInputEvent(text="Hello", role="user")
    with pytest.raises(RuntimeError, match=r"call start before sending"):
        await model.send(text_input)
    mock_ws.send.assert_not_called()

    # Test image input (not supported, base64 encoded, no encoding parameter)
    await model.start()
    image_b64 = base64.b64encode(b"image_bytes").decode("utf-8")
    image_input = BidiImageInputEvent(
        image=image_b64,
        mime_type="image/jpeg",
    )
    with pytest.raises(ValueError, match=r"content not supported"):
        await model.send(image_input)

    await model.stop()


# Receive Method Tests


@pytest.mark.asyncio
async def test_receive_lifecycle_events(mock_websocket, model):
    audio_message = '{"type": "response.output_audio.delta", "delta": ""}'
    mock_websocket.recv.return_value = audio_message

    await model.start()
    model._connection_id = "c1"

    tru_events = []
    async for event in model.receive():
        tru_events.append(event)
        if len(tru_events) >= 2:
            break

    exp_events = [
        BidiConnectionStartEvent(connection_id="c1", model="gpt-realtime"),
        BidiAudioStreamEvent(
            audio="",
            format="pcm",
            sample_rate=24000,
            channels=1,
        )
    ]
    assert tru_events == exp_events


@unittest.mock.patch("strands.experimental.bidi.models.openai.time.time")
@pytest.mark.asyncio
async def test_receive_timeout(mock_time, model):
    mock_time.side_effect = [1, 2]
    model.timeout_s = 1

    await model.start()

    with pytest.raises(BidiModelTimeoutError):
        async for _ in model.receive():
            pass


@pytest.mark.asyncio
async def test_event_conversion(model):
    """Test conversion of all OpenAI event types to standard format."""
    await model.start()

    # Test audio output (now returns list with BidiAudioStreamEvent)
    audio_event = {"type": "response.output_audio.delta", "delta": base64.b64encode(b"audio_data").decode()}
    converted = model._convert_openai_event(audio_event)
    assert isinstance(converted, list)
    assert len(converted) == 1
    assert isinstance(converted[0], BidiAudioStreamEvent)
    assert converted[0].get("type") == "bidi_audio_stream"
    assert converted[0].get("audio") == base64.b64encode(b"audio_data").decode()
    assert converted[0].get("format") == "pcm"

    # Test text output (now returns list with BidiTranscriptStreamEvent)
    text_event = {"type": "response.output_text.delta", "delta": "Hello from OpenAI"}
    converted = model._convert_openai_event(text_event)
    assert isinstance(converted, list)
    assert len(converted) == 1
    assert isinstance(converted[0], BidiTranscriptStreamEvent)
    assert converted[0].get("type") == "bidi_transcript_stream"
    assert converted[0].get("text") == "Hello from OpenAI"
    assert converted[0].get("role") == "assistant"
    assert converted[0].delta == {"text": "Hello from OpenAI"}
    assert converted[0].is_final is False  # Delta events are not final

    # Test function call sequence
    item_added = {
        "type": "response.output_item.added",
        "item": {"type": "function_call", "call_id": "call-123", "name": "calculator"},
    }
    model._convert_openai_event(item_added)

    args_delta = {
        "type": "response.function_call_arguments.delta",
        "call_id": "call-123",
        "delta": '{"expression": "2+2"}',
    }
    model._convert_openai_event(args_delta)

    args_done = {"type": "response.function_call_arguments.done", "call_id": "call-123"}
    converted = model._convert_openai_event(args_done)
    # Now returns list with ToolUseStreamEvent
    assert isinstance(converted, list)
    assert len(converted) == 1
    # ToolUseStreamEvent has delta and current_tool_use, not a "type" field
    assert "delta" in converted[0]
    assert "toolUse" in converted[0]["delta"]
    tool_use = converted[0]["delta"]["toolUse"]
    assert tool_use["toolUseId"] == "call-123"
    assert tool_use["name"] == "calculator"
    assert tool_use["input"]["expression"] == "2+2"

    # Test voice activity (now returns list with BidiInterruptionEvent for speech_started)
    speech_started = {"type": "input_audio_buffer.speech_started"}
    converted = model._convert_openai_event(speech_started)
    assert isinstance(converted, list)
    assert len(converted) == 1
    assert isinstance(converted[0], BidiInterruptionEvent)
    assert converted[0].get("type") == "bidi_interruption"
    assert converted[0].get("reason") == "user_speech"

    # Test response.cancelled event (should return ResponseCompleteEvent with interrupted reason)
    response_cancelled = {"type": "response.cancelled", "response": {"id": "resp_123"}}
    converted = model._convert_openai_event(response_cancelled)
    assert isinstance(converted, list)
    assert len(converted) == 1
    assert isinstance(converted[0], BidiResponseCompleteEvent)
    assert converted[0].get("type") == "bidi_response_complete"
    assert converted[0].get("response_id") == "resp_123"
    assert converted[0].get("stop_reason") == "interrupted"

    # Test error handling - response_cancel_not_active should be suppressed
    error_cancel_not_active = {
        "type": "error",
        "error": {"code": "response_cancel_not_active", "message": "No active response to cancel"},
    }
    converted = model._convert_openai_event(error_cancel_not_active)
    assert converted is None  # Should be suppressed

    # Test error handling - other errors should be logged but return None
    error_other = {"type": "error", "error": {"code": "some_other_error", "message": "Something went wrong"}}
    converted = model._convert_openai_event(error_other)
    assert converted is None

    await model.stop()


# Helper Method Tests


def test_config_building(model, system_prompt, tool_spec):
    """Test building session config with various options."""
    # Test basic config
    config_basic = model._build_session_config(None, None)
    assert isinstance(config_basic, dict)
    assert "instructions" in config_basic
    assert "audio" in config_basic

    # Test with system prompt
    config_prompt = model._build_session_config(system_prompt, None)
    assert config_prompt["instructions"] == system_prompt

    # Test with tools
    config_tools = model._build_session_config(None, [tool_spec])
    assert "tools" in config_tools
    assert len(config_tools["tools"]) > 0


def test_tool_conversion(model, tool_spec):
    """Test tool conversion to OpenAI format."""
    # Test with tools
    openai_tools = model._convert_tools_to_openai_format([tool_spec])
    assert len(openai_tools) == 1
    assert openai_tools[0]["type"] == "function"
    assert openai_tools[0]["name"] == "calculator"
    assert openai_tools[0]["description"] == "Calculate mathematical expressions"

    # Test empty list
    openai_empty = model._convert_tools_to_openai_format([])
    assert openai_empty == []


def test_helper_methods(model):
    """Test various helper methods."""
    # Test _create_text_event (now returns BidiTranscriptStreamEvent)
    text_event = model._create_text_event("Hello", "user")
    assert isinstance(text_event, BidiTranscriptStreamEvent)
    assert text_event.get("type") == "bidi_transcript_stream"
    assert text_event.get("text") == "Hello"
    assert text_event.get("role") == "user"
    assert text_event.delta == {"text": "Hello"}
    assert text_event.is_final is True  # Done events are final
    assert text_event.current_transcript == "Hello"

    # Test _create_voice_activity_event (now returns BidiInterruptionEvent for speech_started)
    voice_event = model._create_voice_activity_event("speech_started")
    assert isinstance(voice_event, BidiInterruptionEvent)
    assert voice_event.get("type") == "bidi_interruption"
    assert voice_event.get("reason") == "user_speech"

    # Other voice activities return None
    assert model._create_voice_activity_event("speech_stopped") is None


@pytest.mark.asyncio
async def test_send_event_helper(mock_websockets_connect, model):
    """Test _send_event helper method."""
    _, mock_ws = mock_websockets_connect
    await model.start()

    test_event = {"type": "test.event", "data": "test"}
    await model._send_event(test_event)

    calls = mock_ws.send.call_args_list
    last_call = calls[-1]
    sent_message = json.loads(last_call[0][0])
    assert sent_message == test_event

    await model.stop()


@pytest.mark.asyncio
async def test_custom_audio_sample_rate(mock_websockets_connect, api_key):
    """Test that custom audio sample rate from provider_config is used in audio events."""
    _, mock_ws = mock_websockets_connect

    # Create model with custom sample rate
    custom_sample_rate = 48000
    provider_config = {"audio": {"output": {"format": {"rate": custom_sample_rate}}}}
    model = BidiOpenAIRealtimeModel(client_config={"api_key": api_key}, provider_config=provider_config)

    await model.start()

    # Simulate receiving an audio delta event from OpenAI
    openai_audio_event = {"type": "response.output_audio.delta", "delta": "base64audiodata"}

    # Convert the event
    converted_events = model._convert_openai_event(openai_audio_event)

    # Verify the audio event uses the custom sample rate
    assert converted_events is not None
    assert len(converted_events) == 1
    audio_event = converted_events[0]
    assert isinstance(audio_event, BidiAudioStreamEvent)
    assert audio_event.sample_rate == custom_sample_rate
    assert audio_event.format == "pcm"
    assert audio_event.channels == 1

    await model.stop()


@pytest.mark.asyncio
async def test_default_audio_sample_rate(mock_websockets_connect, api_key):
    """Test that default audio sample rate is used when no custom config is provided."""
    _, mock_ws = mock_websockets_connect

    # Create model without custom audio config
    model = BidiOpenAIRealtimeModel(client_config={"api_key": api_key})

    await model.start()

    # Simulate receiving an audio delta event from OpenAI
    openai_audio_event = {"type": "response.output_audio.delta", "delta": "base64audiodata"}

    # Convert the event
    converted_events = model._convert_openai_event(openai_audio_event)

    # Verify the audio event uses the default sample rate (24000)
    assert converted_events is not None
    assert len(converted_events) == 1
    audio_event = converted_events[0]
    assert isinstance(audio_event, BidiAudioStreamEvent)
    assert audio_event.sample_rate == 24000  # Default from DEFAULT_SAMPLE_RATE
    assert audio_event.format == "pcm"
    assert audio_event.channels == 1

    await model.stop()


@pytest.mark.asyncio
async def test_partial_audio_config(mock_websockets_connect, api_key):
    """Test that partial audio config doesn't break and falls back to defaults."""
    _, mock_ws = mock_websockets_connect

    # Create model with partial audio config (missing format.rate)
    provider_config = {"audio": {"output": {"voice": "alloy"}}}
    model = BidiOpenAIRealtimeModel(client_config={"api_key": api_key}, provider_config=provider_config)

    await model.start()

    # Simulate receiving an audio delta event from OpenAI
    openai_audio_event = {"type": "response.output_audio.delta", "delta": "base64audiodata"}

    # Convert the event
    converted_events = model._convert_openai_event(openai_audio_event)

    # Verify the audio event uses the default sample rate
    assert converted_events is not None
    assert len(converted_events) == 1
    audio_event = converted_events[0]
    assert isinstance(audio_event, BidiAudioStreamEvent)
    assert audio_event.sample_rate == 24000  # Falls back to default
    assert audio_event.format == "pcm"
    assert audio_event.channels == 1

    await model.stop()


# Tool Result Content Tests


@pytest.mark.asyncio
async def test_tool_result_single_text_content(mock_websockets_connect, api_key):
    """Test tool result with single text content block."""
    _, mock_ws = mock_websockets_connect
    model = BidiOpenAIRealtimeModel(client_config={"api_key": api_key})
    await model.start()

    tool_result: ToolResult = {
        "toolUseId": "call-123",
        "status": "success",
        "content": [{"text": "Simple text result"}],
    }

    await model.send(ToolResultEvent(tool_result))

    # Verify the sent event
    calls = mock_ws.send.call_args_list
    messages = [json.loads(call[0][0]) for call in calls]
    item_create = [m for m in messages if m.get("type") == "conversation.item.create"]

    assert len(item_create) > 0
    item = item_create[-1].get("item", {})
    assert item.get("type") == "function_call_output"
    assert item.get("call_id") == "call-123"
    # Content is now preserved as JSON array
    output = json.loads(item.get("output"))
    assert output == [{"text": "Simple text result"}]

    await model.stop()


@pytest.mark.asyncio
async def test_tool_result_single_json_content(mock_websockets_connect, api_key):
    """Test tool result with single JSON content block."""
    _, mock_ws = mock_websockets_connect
    model = BidiOpenAIRealtimeModel(api_key=api_key)
    await model.start()

    tool_result: ToolResult = {
        "toolUseId": "call-456",
        "status": "success",
        "content": [{"json": {"temperature": 72, "condition": "sunny"}}],
    }

    await model.send(ToolResultEvent(tool_result))

    # Verify the sent event
    calls = mock_ws.send.call_args_list
    messages = [json.loads(call[0][0]) for call in calls]
    item_create = [m for m in messages if m.get("type") == "conversation.item.create"]

    item = item_create[-1].get("item", {})
    assert item.get("type") == "function_call_output"
    assert item.get("call_id") == "call-456"
    # Content is now preserved as JSON array
    output = json.loads(item.get("output"))
    assert output == [{"json": {"temperature": 72, "condition": "sunny"}}]

    await model.stop()


@pytest.mark.asyncio
async def test_tool_result_multiple_content_blocks(mock_websockets_connect, api_key):
    """Test tool result with multiple content blocks (text and json)."""
    _, mock_ws = mock_websockets_connect
    model = BidiOpenAIRealtimeModel(api_key=api_key)
    await model.start()

    tool_result: ToolResult = {
        "toolUseId": "call-789",
        "status": "success",
        "content": [
            {"text": "Weather data:"},
            {"json": {"temp": 72, "humidity": 65}},
            {"text": "Forecast: sunny"},
        ],
    }

    await model.send(ToolResultEvent(tool_result))

    # Verify the sent event
    calls = mock_ws.send.call_args_list
    messages = [json.loads(call[0][0]) for call in calls]
    item_create = [m for m in messages if m.get("type") == "conversation.item.create"]

    item = item_create[-1].get("item", {})
    assert item.get("type") == "function_call_output"
    assert item.get("call_id") == "call-789"
    # Content is now preserved as JSON array
    output = json.loads(item.get("output"))
    assert output == [
        {"text": "Weather data:"},
        {"json": {"temp": 72, "humidity": 65}},
        {"text": "Forecast: sunny"},
    ]

    await model.stop()


@pytest.mark.asyncio
async def test_tool_result_image_content_raises_error(mock_websockets_connect, api_key):
    """Test that tool result with image content raises ValueError."""
    _, mock_ws = mock_websockets_connect
    model = BidiOpenAIRealtimeModel(api_key=api_key)
    await model.start()

    tool_result: ToolResult = {
        "toolUseId": "call-999",
        "status": "success",
        "content": [{"image": {"format": "jpeg", "source": {"bytes": b"fake_image_data"}}}],
    }

    with pytest.raises(ValueError, match=r"Content type not supported by OpenAI Realtime API"):
        await model.send(ToolResultEvent(tool_result))

    await model.stop()


@pytest.mark.asyncio
async def test_tool_result_document_content_raises_error(mock_websockets_connect, api_key):
    """Test that tool result with document content raises ValueError."""
    _, mock_ws = mock_websockets_connect
    model = BidiOpenAIRealtimeModel(api_key=api_key)
    await model.start()

    tool_result: ToolResult = {
        "toolUseId": "call-888",
        "status": "success",
        "content": [{"document": {"format": "pdf", "source": {"bytes": b"fake_pdf_data"}}}],
    }

    with pytest.raises(ValueError, match=r"Content type not supported by OpenAI Realtime API"):
        await model.send(ToolResultEvent(tool_result))

    await model.stop()<|MERGE_RESOLUTION|>--- conflicted
+++ resolved
@@ -64,12 +64,7 @@
 @pytest.fixture
 def model(mock_websockets_connect, api_key, model_name):
     """Create an BidiOpenAIRealtimeModel instance."""
-<<<<<<< HEAD
     return BidiOpenAIRealtimeModel(model=model_name, client_config={"api_key": api_key})
-=======
-    _ = mock_websockets_connect
-    return BidiOpenAIRealtimeModel(model=model_name, api_key=api_key)
->>>>>>> 4d14bb42
 
 
 @pytest.fixture
