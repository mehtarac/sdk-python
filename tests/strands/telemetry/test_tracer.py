--- conflicted
+++ resolved
@@ -397,8 +397,6 @@
         assert span is not None
 
 
-<<<<<<< HEAD
-=======
 @pytest.mark.parametrize(
     "task, expected_parts",
     [
@@ -427,7 +425,6 @@
         )
 
 
->>>>>>> 432d2697
 def test_start_swarm_span_with_contentblock_task_latest_conventions(mock_tracer, monkeypatch):
     """Test starting a swarm call span with task as list of contentBlock with latest semantic conventions."""
     with mock.patch("strands.telemetry.tracer.trace_api.get_tracer", return_value=mock_tracer):
